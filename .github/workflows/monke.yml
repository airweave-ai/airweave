--- conflicted
+++ resolved
@@ -253,15 +253,12 @@
           # Stripe direct auth credentials
           MONKE_STRIPE_API_KEY: ${{ secrets.STRIPE_API_KEY }}
 
-<<<<<<< HEAD
           # Zoho CRM direct auth credentials
           MONKE_ZOHO_CRM_CLIENT_ID: ${{ secrets.MONKE_ZOHO_CRM_CLIENT_ID }}
           MONKE_ZOHO_CRM_CLIENT_SECRET: ${{ secrets.MONKE_ZOHO_CRM_CLIENT_SECRET }}
           MONKE_ZOHO_CRM_REFRESH_TOKEN: ${{ secrets.MONKE_ZOHO_CRM_REFRESH_TOKEN }}
-=======
           # Pipedrive direct auth credentials
           MONKE_PIPEDRIVE_API_TOKEN: ${{ secrets.MONKE_PIPEDRIVE_API_TOKEN }}
->>>>>>> 142f932f
 
           # All SaaS app credentials (Composio configs, API tokens, etc.)
           # will be fetched from Azure Key Vault at runtime
