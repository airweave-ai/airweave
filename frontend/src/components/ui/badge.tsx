--- conflicted
+++ resolved
@@ -32,8 +32,4 @@
   )
 }
 
-<<<<<<< HEAD
-export { Badge,  }
-=======
-export { Badge }
->>>>>>> 6e930a02
+export { Badge }