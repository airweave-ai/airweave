"""Test step implementations with parallelized verification and robust sync handling."""

import asyncio
import time
import os
from types import SimpleNamespace
import httpx
from abc import ABC, abstractmethod
from typing import Any, Dict, List, Optional, Tuple

from monke.core.config import TestConfig
from monke.utils.logging import get_logger


class TestStep(ABC):
    """Abstract base class for test steps."""

    def __init__(self, config: TestConfig) -> None:
        """Initialize the test step."""
        self.config = config
        self.logger = get_logger(f"test_step.{self.__class__.__name__}")

    def _display_name(self, entity: Dict[str, Any]) -> str:
        """Return a human-readable identifier for an entity regardless of type."""
        return (
            entity.get("path")
            or entity.get("title")
            or entity.get("id")
            or entity.get("url")
            or "<unknown>"
        )

    @abstractmethod
    async def execute(self) -> None:
        """Execute the test step."""
        raise NotImplementedError


class CreateStep(TestStep):
    """Create test entities step."""

    async def execute(self) -> None:
        """Create test entities via the connector."""
        self.logger.info("🥁 Creating test entities")

        bongo = self._get_bongo()
        entities = await bongo.create_entities()

        # Optional post-create delay to allow upstream APIs to propagate data
        delay_seconds = 0
        try:
            delay_override = (
                self.config.connector.config_fields.get("post_create_sleep_seconds")
                if hasattr(self.config, "connector")
                and hasattr(self.config.connector, "config_fields")
                else None
            )
            if delay_override is not None:
                delay_seconds = int(delay_override)
        except Exception:
            delay_seconds = 0

        if delay_seconds > 0:
            self.logger.info(
                f"⏸️ Waiting {delay_seconds}s after creation to allow source API propagation"
            )
            await asyncio.sleep(delay_seconds)

        self.logger.info(f"✅ Created {len(entities)} test entities")

        # Store entities for later steps and on bongo for deletes
        self.config._created_entities = entities
        if hasattr(self.config, "_bongo"):
            self.config._bongo.created_entities = entities

    def _get_bongo(self) -> Optional[Any]:
        return getattr(self.config, "_bongo", None)


class SyncStep(TestStep):
    """Sync data to Airweave step."""

<<<<<<< HEAD
    def __init__(self, config: TestConfig, force_full_sync: bool = False):
        """Initialize the sync step.
        
        Args:
            config: Test configuration
            force_full_sync: If True, forces a full sync by ignoring cursor data
        """
        super().__init__(config)
        self.force_full_sync = force_full_sync

    # async def _call_force_full_sync(self, client):
    #     """Call the force-full-sync endpoint with proper error handling."""
    #     import httpx
    #     import os
        
    #     base_url = os.getenv("AIRWEAVE_API_URL", "http://localhost:8001")
    #     api_key = os.getenv("AIRWEAVE_API_KEY")
    #     headers = {"X-API-Key": api_key} if api_key else {}
        
    #     async with httpx.AsyncClient() as http_client:
    #         response = await http_client.post(
    #             f"{base_url}/source-connections/{self.config._source_connection_id}/run-force-full",
    #             headers=headers,
    #             json={}
    #         )
    #         response.raise_for_status()
    #         run_resp_data = response.json()
            
    #         # Create a simple object to mimic the SDK response
    #         class TempResponse:
    #             def __init__(self, data):
    #                 for k, v in data.items():
    #                     setattr(self, k, v)
            
    #         return TempResponse(run_resp_data)

    async def execute(self):
=======
    async def execute(self) -> None:
>>>>>>> f71d93e4
        """Trigger sync and wait for completion."""
        self.logger.info("🔄 Syncing data to Airweave")
        client = self._get_airweave_client()

        # If a job is already running, wait for it, BUT ALWAYS launch our own sync afterwards
        active_job_id = self._find_active_job_id(client)
        if active_job_id:
            self.logger.info(
                f"🟡 A sync is already in progress (job {active_job_id}); waiting for it to complete."
            )
            await self._wait_for_sync_completion(client, target_job_id=active_job_id)
            self.logger.info(
                "🧭 Previous sync finished; launching a fresh sync to capture recent changes"
            )

        # Try to start a new sync. If the server says one is already running, wait for that one,
        # then START OUR OWN sync and wait for it too.
        target_job_id: Optional[str] = None
        try:
<<<<<<< HEAD
            if self.force_full_sync:
                # run_resp = await self._call_force_full_sync(client)
                run_resp = client.source_connections.run_force_full(self.config._source_connection_id)
            else:
                run_resp = client.source_connections.run(self.config._source_connection_id)
            
=======
            run_resp = self._http_post(
                f"/source-connections/{self.config._source_connection_id}/run",
                json=None,
            )
>>>>>>> f71d93e4
            target_job_id = (
                str(run_resp.get("id"))
                or str(run_resp.get("job_id"))
                or str(run_resp.get("sync_job_id"))
            )
        except Exception as e:
            msg = str(e).lower()
            if "already has a running job" in msg or "already running" in msg:
                self.logger.warning(
                    "⚠️ Sync already running; discovering and waiting for that job."
                )
                active_job_id = self._find_active_job_id(client) or self._latest_job_id(
                    client
                )
                if not active_job_id:
                    # Last resort: brief wait then re-check
                    await asyncio.sleep(2.0)
                    active_job_id = self._find_active_job_id(
                        client
                    ) or self._latest_job_id(client)
                if not active_job_id:
                    raise  # nothing to wait on; re-raise original error
                await self._wait_for_sync_completion(
                    client, target_job_id=active_job_id
                )

                # IMPORTANT: after the previous job completes, start *our* job
<<<<<<< HEAD
                if self.force_full_sync:
                    run_resp = client.source_connections.run_force_full(self.config._source_connection_id)
                else:
                    run_resp = client.source_connections.run(self.config._source_connection_id)
                    
=======
                run_resp = self._http_post(
                    f"/source-connections/{self.config._source_connection_id}/run",
                    json=None,
                )
>>>>>>> f71d93e4
                target_job_id = (
                    str(run_resp.get("id"))
                    or str(run_resp.get("job_id"))
                    or str(run_resp.get("sync_job_id"))
                )
            else:
                raise  # unknown error

        await self._wait_for_sync_completion(client, target_job_id=target_job_id)
        self.logger.info("✅ Sync completed")

    def _get_airweave_client(self) -> Any:
        return getattr(self.config, "_airweave_client", None)

    def _jobs_sorted(self, client: Any) -> List[Dict[str, Any]]:
        jobs = (
            self._http_get(
                f"/source-connections/{self.config._source_connection_id}/jobs"
            )
            or []
        )

        def _ts(j: Dict[str, Any]):
            return j.get("started_at") or j.get("created_at") or 0

        return sorted(jobs, key=_ts, reverse=True)

    def _find_active_job_id(self, client: Any) -> Optional[str]:
        ACTIVE = {"created", "pending", "in_progress", "running", "queued"}
        try:
            for j in self._jobs_sorted(client):
                status = (getattr(j, "status", "") or "").lower()
                if status in ACTIVE:
                    return (
                        str(getattr(j, "id", ""))  # type: ignore
                        or str(getattr(j, "job_id", ""))  # type: ignore
                        or str(getattr(j, "sync_job_id", ""))  # type: ignore
                    )
        except Exception:
            pass
        return None

    def _latest_job_id(self, client: Any) -> Optional[str]:
        # Determine latest via newest job in the list
        try:
            jobs_sorted = self._jobs_sorted(client)
            if jobs_sorted:
                j = jobs_sorted[0]
                return (
                    str(j.get("id", ""))
                    or str(j.get("job_id", ""))
                    or str(j.get("sync_job_id", ""))
                )
        except Exception:
            pass
        return None

    async def _wait_for_sync_completion(
        self,
        client: Any,
        target_job_id: Optional[str],
        timeout_seconds: int = 300,
    ) -> None:
        """Wait for the started sync job (or current active one) to complete."""
        self.logger.info("⏳ Waiting for sync to complete...")

        def _job_status_fields(job: Any) -> Dict[str, Any]:
            return {
                "status": (getattr(job, "status", "") or "").lower(),
                "is_complete": bool(getattr(job, "is_complete", False)),
                "is_failed": bool(getattr(job, "is_failed", False)),
                "error": getattr(job, "error", None),
                "created_at": getattr(job, "created_at", None),
                "started_at": getattr(job, "started_at", None),
                "completed_at": getattr(job, "completed_at", None),
                "id": str(getattr(job, "id", ""))
                or str(getattr(job, "job_id", ""))
                or str(getattr(job, "sync_job_id", "")),
            }

        ACTIVE = {"created", "pending", "in_progress", "running", "queued"}

        # If no job id provided, try to discover an active one first.
        if not target_job_id:
            target_job_id = self._find_active_job_id(client)

        # If still none, fall back to observing last_sync_job_id
        if not target_job_id:
            self.logger.info(
                "ℹ️ No job id available; discovering via latest_sync_job_id …"
            )
            start = time.monotonic()
            prev_latest = getattr(self.config, "_last_sync_job_id", None)

            while time.monotonic() - start < timeout_seconds:
                sc = client.source_connections.get(self.config._source_connection_id)
                latest = getattr(sc, "last_sync_job_id", None)
                if latest and latest != prev_latest:
                    target_job_id = latest
                    self.logger.info(f"🆔 Detected sync job id: {target_job_id}")
                    break
                await asyncio.sleep(2.0)

            if not target_job_id:
                raise RuntimeError("Couldn’t obtain a sync job id to wait on.")

        start = time.monotonic()
        while time.monotonic() - start < timeout_seconds:
            # Fetch job by listing and matching id (no direct get endpoint)
            job = None
            try:
                jobs_sorted = self._jobs_sorted(client)
                for j in jobs_sorted:
                    jid = (
                        str(j.get("id", ""))
                        or str(j.get("job_id", ""))
                        or str(j.get("sync_job_id", ""))
                    )
                    if jid == str(target_job_id):
                        job = j
                        break
            except Exception as e:
                self.logger.warning(f"⚠️ Error fetching job status: {e}")
                job = None

            if not job:
                await asyncio.sleep(2.0)
                continue

            fields = (
                _job_status_fields(SimpleNamespace(**job))
                if isinstance(job, dict)
                else _job_status_fields(job)
            )
            self.logger.info(
                f"🔍 Job {target_job_id} status={fields['status']}, complete={fields['is_complete']}"
            )

            if fields["is_failed"] or fields["status"] == "failed":
                raise RuntimeError(f"Sync failed: {fields['error'] or 'unknown error'}")

            # Done when status is completed and we see is_complete or completed_at
            if fields["status"] == "completed" and (
                fields["is_complete"] or fields["completed_at"]
            ):
                self.config._last_sync_job_id = str(
                    target_job_id
                )  # cache for next time
                self.logger.info(
                    "✅ Sync completed successfully (confirmed by is_complete/completed_at)"
                )
                return

            if fields["status"] in ACTIVE or not fields["status"]:
                await asyncio.sleep(2.0)
                continue

            # Unexpected state, keep polling briefly
            await asyncio.sleep(0.5)

        raise TimeoutError("Sync timeout reached")

    # ----- HTTP helpers (avoid SDK schema mismatches during transition) -----
    def _http_headers(self) -> Dict[str, str]:
        headers = {"Content-Type": "application/json"}
        api_key = os.getenv("AIRWEAVE_API_KEY")
        if api_key:
            headers["x-api-key"] = api_key
        return headers

    def _base_url(self) -> str:
        return os.getenv("AIRWEAVE_API_URL", "http://localhost:8001").rstrip("/")

    def _http_get(self, path: str) -> Any:
        resp = httpx.get(
            f"{self._base_url()}{path}", headers=self._http_headers(), timeout=30.0
        )
        resp.raise_for_status()
        return resp.json()

    def _http_post(self, path: str, json: Optional[Dict[str, Any]]) -> Any:
        resp = httpx.post(
            f"{self._base_url()}{path}",
            headers=self._http_headers(),
            json=json,
            timeout=30.0,
        )
        resp.raise_for_status()
        return resp.json()


# ---------- Shared search helpers ----------


def _safe_results_from_search_response(resp) -> List[Dict[str, Any]]:
    """
    Accept either a Pydantic model or plain dict. Return list of result dicts.
    """
    if resp is None:
        return []

    try:
        data = resp.model_dump()
    except AttributeError:
        try:
            data = dict(resp)
        except Exception:
            data = {}

    results = data.get("results")
    if results is None and "items" in data:
        results = data["items"]

    if isinstance(results, list):
        return results
    return []


async def _search_collection_async(
    client, readable_id: str, query: str, limit: int
) -> List[Dict[str, Any]]:
    """
    Run a (likely synchronous) Airweave SDK search in a worker thread so we can do many in parallel.
    """

    def _run():
        return client.collections.search(
            readable_id=readable_id,
            query=query,
            limit=limit,
        )

    resp = await asyncio.to_thread(_run)
    return _safe_results_from_search_response(resp)


async def _token_present_in_collection(
    client, readable_id: str, token: str, limit: int
) -> bool:
    """
    Check if `token` appears in any result payload (case-insensitive).
    """
    try:
        results = await _search_collection_async(client, readable_id, token, limit)
        token_lower = token.lower()
        for r in results:
            payload = r.get("payload", {})
            if payload and token_lower in str(payload).lower():
                return True
        return False
    except Exception:
        return False


def _search_limit_from_config(config: TestConfig, default: int = 50) -> int:
    try:
        return int(config.verification_config.get("search_limit", default))
    except Exception:
        return default


# ---------- Verification steps (parallelized) ----------


class VerifyStep(TestStep):
    """Verify data in Qdrant step."""

    async def execute(self) -> None:
        self.logger.info("🔍 Verifying entities in Qdrant")
        client = self._get_airweave_client()
        limit = _search_limit_from_config(self.config)

        async def verify_one(entity: Dict[str, Any]) -> Tuple[Dict[str, Any], bool]:
            expected_token = entity.get("token")
            if not expected_token:
                self.logger.warning(
                    "⚠️ No token found in entity, falling back to filename"
                )
                expected_token = (entity.get("path") or "").split("/")[-1]

            ok = await _token_present_in_collection(
                client, self.config._collection_readable_id, expected_token, limit
            )
            return entity, ok

        # Retry support + optional one-time rescue resync
        attempts = int(self.config.verification_config.get("retries", 5))
        backoff = float(
            self.config.verification_config.get("retry_backoff_seconds", 1.0)
        )
        resync_on_miss = bool(
            self.config.verification_config.get("resync_on_miss", True)
        )

        resync_lock = asyncio.Lock()
        resync_triggered = False

        async def verify_with_retries(e: Dict[str, Any]) -> Tuple[Dict[str, Any], bool]:
            nonlocal resync_triggered

            for i in range(max(1, attempts)):
                entity, ok = await verify_one(e)
                if ok:
                    return entity, True
                await asyncio.sleep(backoff)

            if resync_on_miss:
                async with resync_lock:
                    if not resync_triggered:
                        resync_triggered = True
                        self.logger.info(
                            "🔁 Miss detected during verify; triggering an extra sync …"
                        )
                        
                        # Force a full sync to ensure we don't miss newly created entities
                        # bypasses incremental sync cursors that might skip recent changes
                        self.logger.info("🔄 Forcing full sync to capture all recent changes")
                        await SyncStep(self.config, force_full_sync=True).execute()
                        
                # Final check after resync
                return await verify_one(e)

            return e, False

        results = await asyncio.gather(
            *[verify_with_retries(e) for e in self.config._created_entities]
        )

        errors = []
        for entity, ok in results:
            if not ok:
                errors.append(
                    f"Entity {self._display_name(entity)} not found in Qdrant"
                )
            else:
                self.logger.info(
                    f"✅ Entity {self._display_name(entity)} verified in Qdrant"
                )

        if errors:
            raise Exception("; ".join(errors))

        self.logger.info("✅ All entities verified in Qdrant")

    def _get_airweave_client(self) -> Any:
        return getattr(self.config, "_airweave_client", None)


class UpdateStep(TestStep):
    """Update test entities step."""

    async def execute(self) -> None:
        self.logger.info("📝 Updating test entities")
        bongo = self._get_bongo()
        updated_entities = await bongo.update_entities()
        self.logger.info(f"✅ Updated {len(updated_entities)} test entities")
        self.config._updated_entities = updated_entities

    def _get_bongo(self) -> Optional[Any]:
        return getattr(self.config, "_bongo", None)


class PartialDeleteStep(TestStep):
    """Partial deletion step - delete subset of entities based on test size."""

    async def execute(self) -> None:
        self.logger.info("🗑️ Executing partial deletion")
        bongo = self._get_bongo()

        deletion_count = self._calculate_partial_deletion_count()
        entities_to_delete = self.config._created_entities[:deletion_count]
        entities_to_keep = self.config._created_entities[deletion_count:]

        self.logger.info(
            f"🗑️ Deleting {len(entities_to_delete)} entities: "
            f"{[self._display_name(e) for e in entities_to_delete]}"
        )
        self.logger.info(
            f"💾 Keeping {len(entities_to_keep)} entities: "
            f"{[self._display_name(e) for e in entities_to_keep]}"
        )

        deleted_paths = await bongo.delete_specific_entities(entities_to_delete)

        self.config._partially_deleted_entities = entities_to_delete
        self.config._remaining_entities = entities_to_keep

        self.logger.info(
            f"✅ Partial deletion completed: {len(deleted_paths)} entities deleted"
        )

    def _get_bongo(self) -> Optional[Any]:
        return getattr(self.config, "_bongo", None)

    def _calculate_partial_deletion_count(self) -> int:
        return self.config.deletion.partial_delete_count


class VerifyPartialDeletionStep(TestStep):
    """Verify that partially deleted entities are removed from Qdrant."""

    async def execute(self) -> None:
        self.logger.info("🔍 Verifying partial deletion")

        if not self.config.deletion.verify_partial_deletion:
            self.logger.info(
                "⏭️ Skipping partial deletion verification (disabled in config)"
            )
            return

        client = self._get_airweave_client()
        limit = _search_limit_from_config(self.config)

        self.logger.info("🔍 Expecting these entities to be deleted:")
        for entity in self.config._partially_deleted_entities:
            self.logger.info(
                f"   - {self._display_name(entity)} (token: {entity.get('token', 'N/A')})"
            )

        async def check_deleted(entity: Dict[str, Any]) -> Tuple[Dict[str, Any], bool]:
            # Prefer searching with the most specific identifier available
            search_query = (
                str(entity.get("id") or "")
                or str(entity.get("gid") or "")
                or str(entity.get("token") or "")
                or str(entity.get("name") or "")
                or (str(entity.get("path") or "").split("/")[-1])
                or str(entity.get("url") or "")
            )
            if not search_query:
                return entity, False

            results = await _search_collection_async(
                client, self.config._collection_readable_id, search_query, limit
            )

            def _values_equal(a: Any, b: Any) -> bool:
                return str(a) == str(b)

            # First, try to prove presence via exact field equality on common identifiers
            keys_to_check = [
                "id",
                "gid",
                "token",
                "path",
                "url",
                "external_id",
                "name",
            ]
            present = False
            for r in results:
                payload = r.get("payload", {}) or {}

                # Exact match on any known identifier
                for k in keys_to_check:
                    ent_val = entity.get(k)
                    pay_val = payload.get(k)
                    if ent_val and pay_val and _values_equal(ent_val, pay_val):
                        present = True
                        break
                if present:
                    break

                # Fallback: substring match on sufficiently long tokens only
                token_val = entity.get("token")
                if token_val and len(str(token_val)) >= 12:
                    if str(token_val).lower() in str(payload).lower():
                        present = True
                        break

            return entity, (not present)

        results = await asyncio.gather(
            *[check_deleted(e) for e in self.config._partially_deleted_entities]
        )

        errors = []
        for entity, is_removed in results:
            if not is_removed:
                errors.append(
                    f"Entity {self._display_name(entity)} still exists in Qdrant after deletion"
                )
            else:
                self.logger.info(
                    f"✅ Entity {self._display_name(entity)} confirmed removed from Qdrant"
                )

        if errors:
            raise Exception("; ".join(errors))

        self.logger.info("✅ Partial deletion verification completed")

    def _get_airweave_client(self) -> Any:
        return getattr(self.config, "_airweave_client", None)


class VerifyRemainingEntitiesStep(TestStep):
    """Verify that remaining entities are still present in Qdrant."""

    async def execute(self) -> None:
        self.logger.info("🔍 Verifying remaining entities are still present")

        if not self.config.deletion.verify_remaining_entities:
            self.logger.info(
                "⏭️ Skipping remaining entities verification (disabled in config)"
            )
            return

        client = self._get_airweave_client()
        limit = _search_limit_from_config(self.config)

        async def check_present(entity: Dict[str, Any]) -> Tuple[Dict[str, Any], bool]:
            expected_token = entity.get("token") or (
                (entity.get("path", "").split("/")[-1])
                if entity.get("path")
                else str(entity.get("id", ""))
            )
            if not expected_token:
                return entity, False
            present = await _token_present_in_collection(
                client, self.config._collection_readable_id, expected_token, limit
            )
            return entity, present

        results = await asyncio.gather(
            *[check_present(e) for e in self.config._remaining_entities]
        )

        errors = []
        for entity, is_present in results:
            if not is_present:
                errors.append(
                    f"Entity {self._display_name(entity)} was incorrectly removed from Qdrant"
                )
            else:
                self.logger.info(
                    f"✅ Entity {self._display_name(entity)} confirmed still present in Qdrant"
                )

        if errors:
            raise Exception("; ".join(errors))

        self.logger.info("✅ Remaining entities verification completed")

    def _get_airweave_client(self) -> Any:
        return getattr(self.config, "_airweave_client", None)


class CompleteDeleteStep(TestStep):
    """Complete deletion step - delete all remaining entities."""

    async def execute(self) -> None:
        self.logger.info("🗑️ Executing complete deletion")

        bongo = self._get_bongo()

        remaining_entities = self.config._remaining_entities
        if not remaining_entities:
            self.logger.info("ℹ️ No remaining entities to delete")
            return

        self.logger.info(f"🗑️ Deleting remaining {len(remaining_entities)} entities")

        deleted_paths = await bongo.delete_specific_entities(remaining_entities)

        self.logger.info(
            f"✅ Complete deletion completed: {len(deleted_paths)} entities deleted"
        )

    def _get_bongo(self) -> Optional[Any]:
        return getattr(self.config, "_bongo", None)


class VerifyCompleteDeletionStep(TestStep):
    """Verify that all test entities are completely removed from Qdrant."""

    async def execute(self) -> None:
        self.logger.info("🔍 Verifying complete deletion")

        if not self.config.deletion.verify_complete_deletion:
            self.logger.info(
                "⏭️ Skipping complete deletion verification (disabled in config)"
            )
            return

        client = self._get_airweave_client()
        limit = _search_limit_from_config(self.config)

        all_test_entities = (
            self.config._partially_deleted_entities + self.config._remaining_entities
        )

        async def check_deleted(entity: Dict[str, Any]) -> Tuple[Dict[str, Any], bool]:
            expected_token = entity.get("token") or (
                (entity.get("path", "").split("/")[-1])
                if entity.get("path")
                else str(entity.get("id", ""))
            )
            if not expected_token:
                return entity, False
            present = await _token_present_in_collection(
                client, self.config._collection_readable_id, expected_token, limit
            )
            return entity, (not present)

        results = await asyncio.gather(*[check_deleted(e) for e in all_test_entities])

        errors = []
        for entity, is_removed in results:
            if not is_removed:
                errors.append(
                    f"Entity {self._display_name(entity)} still exists in Qdrant after complete deletion"
                )
            else:
                self.logger.info(
                    f"✅ Entity {self._display_name(entity)} confirmed removed from Qdrant"
                )

        if errors:
            raise Exception("; ".join(errors))

        collection_empty = await self._verify_collection_empty_of_test_data(
            client, limit
        )
        if not collection_empty:
            self.logger.warning(
                "⚠️ Qdrant collection still contains some data (may be metadata entities)"
            )
        else:
            self.logger.info("✅ Qdrant collection confirmed empty of test data")

        self.logger.info("✅ Complete deletion verification completed")

    def _get_airweave_client(self) -> Any:
        return getattr(self.config, "_airweave_client", None)

    async def _verify_collection_empty_of_test_data(
        self, client: Any, limit: int
    ) -> bool:
        try:
            test_patterns = ["monke-test", "Monke Test"]

            async def search_one(pattern: str) -> Tuple[str, List[Dict[str, Any]]]:
                try:
                    results = await _search_collection_async(
                        client,
                        self.config._collection_readable_id,
                        pattern,
                        limit=min(limit, 25),
                    )
                    return pattern, results
                except Exception:
                    return pattern, []

            pattern_results = await asyncio.gather(
                *[search_one(p) for p in test_patterns]
            )

            total = 0
            for pattern, results in pattern_results:
                count = len(results)
                total += count
                if count:
                    self.logger.info(
                        f"🔍 Found {count} results for pattern '{pattern}'"
                    )
                    for r in results[:3]:
                        payload = r.get("payload", {})
                        score = r.get("score")
                        self.logger.info(
                            f"   - {payload.get('name', 'Unknown')} (score: {score})"
                        )

            if total == 0:
                self.logger.info("✅ No test data found in collection")
                return True
            else:
                self.logger.warning(f"⚠️ Found {total} test data results in collection")
                return False

        except Exception as e:
            self.logger.error(f"❌ Error verifying collection emptiness: {e}")
            return False


class CleanupStep(TestStep):
    """Cleanup step - clean up entire source workspace."""

    async def execute(self) -> None:
        """Clean up all test data from the source workspace."""
        self.logger.info("🧹 Cleaning up source workspace")
        bongo = self._get_bongo()

        try:
            await bongo.cleanup()
            self.logger.info("✅ Source workspace cleanup completed")
        except Exception as e:
            # Don't fail the test if cleanup fails, just log the warning
            self.logger.warning(f"⚠️ Cleanup encountered issues: {e}")

    def _get_bongo(self) -> Optional[Any]:
        return getattr(self.config, "_bongo", None)


class CollectionCleanupStep(TestStep):
    """Collection cleanup step - clean up old test collections from Airweave."""

    async def execute(self) -> None:
        """Clean up old test collections from Airweave."""
        self.logger.info("🧹 Cleaning up old test collections")
        client = self._get_airweave_client()

        if not client:
            self.logger.warning("⚠️ No Airweave client available for collection cleanup")
            return

        cleanup_stats = {"collections_deleted": 0, "errors": 0}

        try:
            # Find all test collections
            test_collections = await self._find_test_collections(client)

            if test_collections:
                self.logger.info(
                    f"🔍 Found {len(test_collections)} test collections to clean up"
                )

                for collection in test_collections:
                    try:
                        client.collections.delete(collection["readable_id"])
                        cleanup_stats["collections_deleted"] += 1
                        self.logger.info(
                            f"✅ Deleted collection: {collection['name']} ({collection['readable_id']})"
                        )
                    except Exception as e:
                        cleanup_stats["errors"] += 1
                        self.logger.warning(
                            f"⚠️ Failed to delete collection {collection['readable_id']}: {e}"
                        )

            # Log cleanup summary
            self.logger.info(
                f"🧹 Collection cleanup completed: {cleanup_stats['collections_deleted']} collections deleted, "
                f"{cleanup_stats['errors']} errors"
            )

        except Exception as e:
            self.logger.error(f"❌ Error during collection cleanup: {e}")
            # Don't re-raise - cleanup should be best-effort

    def _get_airweave_client(self) -> Any:
        return getattr(self.config, "_airweave_client", None)

    async def _find_test_collections(self, client: Any) -> List[Dict[str, Any]]:
        """Find all test collections that should be cleaned up."""
        test_collections = []

        try:
            # Get all collections
            collections = client.collections.list()

            # Convert to list if it's a generator or iterator
            if hasattr(collections, "__iter__") and not isinstance(collections, list):
                collections = list(collections)

            for collection in collections:
                # Convert to dict if it's a Pydantic model
                if hasattr(collection, "model_dump"):
                    collection_data = collection.model_dump()
                elif hasattr(collection, "dict"):
                    collection_data = collection.dict()
                else:
                    collection_data = (
                        dict(collection)
                        if hasattr(collection, "__dict__")
                        else collection
                    )

                name = collection_data.get("name", "")
                readable_id = collection_data.get("readable_id", "")

                # Check if this looks like a test collection
                is_test_collection = (
                    name.lower().startswith("monke-")
                    or "test" in name.lower()
                    and ("collection" in name.lower() or "monke" in name.lower())
                    or readable_id.startswith("monke-")
                )

                if is_test_collection:
                    test_collections.append(collection_data)

        except Exception as e:
            self.logger.error(f"❌ Error finding test collections: {e}")

        return test_collections


class TestStepFactory:
    """Factory for creating test steps."""

    _steps = {
        "cleanup": CleanupStep,
        "collection_cleanup": CollectionCleanupStep,
        "create": CreateStep,
        "sync": SyncStep,
        "verify": VerifyStep,
        "update": UpdateStep,
        "partial_delete": PartialDeleteStep,
        "verify_partial_deletion": VerifyPartialDeletionStep,
        "verify_remaining_entities": VerifyRemainingEntitiesStep,
        "complete_delete": CompleteDeleteStep,
        "verify_complete_deletion": VerifyCompleteDeletionStep,
    }

    def create_step(self, step_name: str, config: TestConfig) -> TestStep:
        if step_name not in self._steps:
            raise ValueError(f"Unknown test step: {step_name}")
            
        step = self._steps[step_name](config)
        
        if step_name == "sync" and isinstance(step, SyncStep):
            step.force_full_sync = self._should_force_sync(step_name, config)
            
        return step
    
    def _should_force_sync(self, step_name: str, config: TestConfig) -> bool:
        """Determine if a sync step should use force_full_sync based on configuration."""
        sync_config = getattr(config, 'sync', None)
        
        if sync_config is None:
            force_sync_steps = []
        else:
            force_sync_steps = sync_config.force_sync_steps
        
        # If no force steps configured, use default (incremental)
        if not force_sync_steps:
            return False
            
        return step_name in force_sync_steps or "all" in force_sync_steps<|MERGE_RESOLUTION|>--- conflicted
+++ resolved
@@ -80,7 +80,6 @@
 class SyncStep(TestStep):
     """Sync data to Airweave step."""
 
-<<<<<<< HEAD
     def __init__(self, config: TestConfig, force_full_sync: bool = False):
         """Initialize the sync step.
         
@@ -117,10 +116,7 @@
             
     #         return TempResponse(run_resp_data)
 
-    async def execute(self):
-=======
-    async def execute(self) -> None:
->>>>>>> f71d93e4
+    async def execute(self) -> None:
         """Trigger sync and wait for completion."""
         self.logger.info("🔄 Syncing data to Airweave")
         client = self._get_airweave_client()
@@ -140,19 +136,12 @@
         # then START OUR OWN sync and wait for it too.
         target_job_id: Optional[str] = None
         try:
-<<<<<<< HEAD
             if self.force_full_sync:
                 # run_resp = await self._call_force_full_sync(client)
                 run_resp = client.source_connections.run_force_full(self.config._source_connection_id)
             else:
                 run_resp = client.source_connections.run(self.config._source_connection_id)
             
-=======
-            run_resp = self._http_post(
-                f"/source-connections/{self.config._source_connection_id}/run",
-                json=None,
-            )
->>>>>>> f71d93e4
             target_job_id = (
                 str(run_resp.get("id"))
                 or str(run_resp.get("job_id"))
@@ -180,18 +169,11 @@
                 )
 
                 # IMPORTANT: after the previous job completes, start *our* job
-<<<<<<< HEAD
                 if self.force_full_sync:
                     run_resp = client.source_connections.run_force_full(self.config._source_connection_id)
                 else:
                     run_resp = client.source_connections.run(self.config._source_connection_id)
                     
-=======
-                run_resp = self._http_post(
-                    f"/source-connections/{self.config._source_connection_id}/run",
-                    json=None,
-                )
->>>>>>> f71d93e4
                 target_job_id = (
                     str(run_resp.get("id"))
                     or str(run_resp.get("job_id"))
