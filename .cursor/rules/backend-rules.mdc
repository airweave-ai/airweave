---
globs: **/backend/**
alwaysApply: false
---
# Airweave Backend Architecture

## Core Layers

### API Layer
- **FastAPI Application** (`main.py`): Entry point for HTTP requests
- **API Routes** (`endpoints/`): RESTful endpoints organized by resource
- **Dependencies** (`api/deps.py`): Authentication and request validation

### Service Layer
- **Sync Service**: Orchestrates data synchronization between sources and destinations
- **DAG Service**: Manages directed acyclic graphs for data transformations
- **OAuth2 Service**: Handles authentication for (white-labeled) integrations

### Data Access Layer
- **CRUD Modules** (`crud/`): Database operations for each entity
- **Unit of Work**: Transaction management with atomic operations
- **Database Session**: Async SQLAlchemy session management. This extra care must be applied with lazy objects and sessions.

### Domain Layer
- **Models** (`models/`): Database models (SQLAlchemy ORM)
- **Schemas** (`schemas/`): API data validation models (Pydantic)

Detail: `short_name` is a globally unique identifier used throughout the system, e.g. `slack`, `outlook` or `hubspot_crm`

## Key Components

### Platform Components
- **Sources** (`platform/sources/`): Connectors to external data sources (APIs, DBs)
- **Destinations** (`platform/destinations/`): Vector database adapters
- **Embedding Models** (`platform/embedding_models/`): Text vectorization services
- **Transformers** (`platform/transformers/`): Data transformation processors
- **Entities** (`platform/entities/`): Core search objects that flow through the system

### Sync Architecture
If necessary (like editing ), refer [sync-architecture.mdc](mdc:.cursor/rules/sync-architecture.mdc).

### Infrastructure
- **Config** (`core/config.py`): Environment-based configuration
- **Logging** (`core/logging.py`): Structured logging system
- **Exceptions** (`core/exceptions.py`): Centralized error handling
- **Migrations** (`alembic/`): Database schema versioning

## Data Flow

1. **Request Processing**: API request → Authentication → Schema Validation → Handler (often CRUD, otherwise service)
2. **Sync Flow**: Source → Transformation (DAG) → Embedding → Destination
3. **Database Operations**: CRUD with Unit of Work pattern for transactions


## Rules

### Style & Structure
- Python 3.11+, FastAPI, SQLAlchemy async ORM
- Black (100 char), isort, Ruff with Google docstrings including arg and return type annotation
- Models → `models/`, Pydantic schemas → `schemas/`
- Domain logic → `platform/` modules by function
- Sync handlers → `platform/sync/`

### Code Principles
- Descriptive names over comments
- Async for all I/O operations
- Typed parameters and returns
- Keep functions under 50 lines

### Architecture
- SQLAlchemy models with UUID primary keys
- FastAPI dependency injection for services
- Error responses via custom exceptions
- Background processing with Redis workers (upcoming)

### API Convention
<<<<<<< HEAD
- RESTful endpoints in `api/v1/endpoints/` -> the version is NOT part of the endpoint. It's just host.com/{endpoint}!
=======
- RESTful endpoints in `endpoints/` -> the version is not part of the endpoint. It's just host.com/{endpoint}!
>>>>>>> 18fc93f3
- Consistent response structures
- One router per resource type
- Logger injected via `ctx` dependency for contextual logging


### Logging convention
- Stick to log level standards
- Always try to use logger from ctx (in case of API) or sync_context (if during sync)<|MERGE_RESOLUTION|>--- conflicted
+++ resolved
@@ -74,11 +74,7 @@
 - Background processing with Redis workers (upcoming)
 
 ### API Convention
-<<<<<<< HEAD
-- RESTful endpoints in `api/v1/endpoints/` -> the version is NOT part of the endpoint. It's just host.com/{endpoint}!
-=======
 - RESTful endpoints in `endpoints/` -> the version is not part of the endpoint. It's just host.com/{endpoint}!
->>>>>>> 18fc93f3
 - Consistent response structures
 - One router per resource type
 - Logger injected via `ctx` dependency for contextual logging
