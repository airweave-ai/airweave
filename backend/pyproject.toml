[tool.poetry]
name = "airweave"
version = "0.1.0"
description = "Make any app searchable - Universal search and agent integration tool"
authors = ["Rauf Akdemir <rauf@airweave.ai>", "Lennert Jansen <lennert@airweave.ai>"]
packages = [{include = "airweave"}]

[tool.poetry.dependencies]
python = "^3.11"
fastapi = "^0.115.12"
uvicorn = {extras = ["standard"], version = "^0.27.0"}
sqlalchemy = {extras = ["asyncio"], version = "^2.0.25"}
alembic = "^1.13.1"
asyncpg = "^0.29.0"
pydantic = {extras = ["email"], version = "^2.5.3"}
python-jose = {extras = ["cryptography"], version = "^3.3.0"}
passlib = {extras = ["bcrypt"], version = "^1.7.4"}
python-multipart = "^0.0.6"
python-dotenv = "^1.0.0"
httpx = "^0.28.0"
redis = {extras = ["hiredis"], version = "^5.0.1"}
tenacity = "^8.2.3"
structlog = "^24.1.0"
pydantic-settings = "^2.7.0"
psycopg2-binary = "^2.9.10"
weaviate = "^0.1.2"
weaviate-client = "^4.10.2"
markitdown = "^0.0.1a3"
neo4j = "^5.27.0"
pyodbc = "^5.2.0"
aiomysql = "^0.2.0"
aiosqlite = "^0.21.0"
aioodbc = "^0.5.0"
oracledb = "^2.5.1"
aiofiles = "^24.1.0"
croniter = "^6.0.0"
qdrant-client = "^1.13.3"
openai = "^1.10.0"
mistralai = "^1.7.0"
chonkie = {extras = ["semantic"], version = "^1.0.3"}
tiktoken = "^0.5.1"
<<<<<<< HEAD
aioboto3 = "^14.1.0"
=======
fastapi-auth0 = "^0.5.0"
>>>>>>> 3be6e9e0

[tool.poetry.group.dev.dependencies]
pytest = "^8.0.0"
pytest-asyncio = "^0.23.5"
pytest-cov = "^4.1.0"
black = "^24.1.1"
isort = "^5.13.2"
mypy = "^1.8.0"
ruff = "^0.9.6"
pre-commit = "^3.6.0"
httpx = "^0.28.0"
faker = "^22.5.1"
aioresponses = "^0.7.6"
types-python-jose = "^3.3.4"
types-passlib = "^1.7.7"
mcp = "^1.3.0"
vulture = "^2.10"

[build-system]
requires = ["poetry-core"]
build-backend = "poetry.core.masonry.api"

[tool.black]
line-length = 88
target-version = ['py311']
include = '\.pyi?$'


[tool.isort]
profile = "black"
multi_line_output = 3
include_trailing_comma = true
force_grid_wrap = 0
use_parentheses = true
ensure_newline_before_comments = true
line_length = 100
extend_skip = ["backend (old, neena, only for inspiration)"]


[tool.mypy]
python_version = "3.11"
warn_return_any = true
warn_unused_configs = true
disallow_untyped_defs = true
check_untyped_defs = true

[tool.ruff]
line-length = 100
target-version = "py311"
extend-exclude = ["alembic", "local.py", "fern/**", "tests"]

[tool.ruff.lint]
select = [
    "E",  # pycodestyle errors
    "W",  # pycodestyle warnings
    "F",  # pyflakes
    "I",  # isort
    "C",  # flake8-comprehensions
    "B",  # flake8-bugbear
    "D",  # flake8-docstrings
]
ignore = ["B008"]  # ignore fastapi dependency injection warning

[tool.ruff.lint.pydocstyle]
convention = "google"

[tool.ruff.lint.per-file-ignores]
"__init__.py" = ["D104"]

[tool.ruff.format]
quote-style = "double"
indent-style = "space"
line-ending = "auto"
docstring-code-format = true

[tool.pytest.ini_options]
asyncio_mode = "auto"
testpaths = ["tests"]
python_files = ["test_*.py", "*_test.py"]
addopts = "-v --cov=airweave --cov-report=term-missing --cov-report=xml:coverage.xml"
markers = [
    "unit: mark a test as a unit test",
    "integration: mark a test as an integration test",
    "e2e: mark a test as an end-to-end test",
    "slow: mark a test as slow running"
]
extend-exclude = ["backend (old, neena, only for inspiration)"]<|MERGE_RESOLUTION|>--- conflicted
+++ resolved
@@ -39,11 +39,8 @@
 mistralai = "^1.7.0"
 chonkie = {extras = ["semantic"], version = "^1.0.3"}
 tiktoken = "^0.5.1"
-<<<<<<< HEAD
 aioboto3 = "^14.1.0"
-=======
 fastapi-auth0 = "^0.5.0"
->>>>>>> 3be6e9e0
 
 [tool.poetry.group.dev.dependencies]
 pytest = "^8.0.0"
