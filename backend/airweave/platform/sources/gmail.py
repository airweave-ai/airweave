--- conflicted
+++ resolved
@@ -606,11 +606,7 @@
                 await self.file_downloader.save_bytes(
                     entity=message_entity,
                     content=body_html.encode("utf-8"),
-<<<<<<< HEAD
                     filename_with_extension=filename,
-=======
-                    filename_with_extension=message_entity.subject + ".html",  # Has .html extension
->>>>>>> 855a4af7
                     logger=self.logger,
                 )
             elif body_plain:
@@ -619,11 +615,7 @@
                 await self.file_downloader.save_bytes(
                     entity=message_entity,
                     content=body_plain.encode("utf-8"),
-<<<<<<< HEAD
                     filename_with_extension=filename,
-=======
-                    filename_with_extension=message_entity.subject + ".txt",  # Plain text
->>>>>>> 855a4af7
                     logger=self.logger,
                 )
                 # Update file metadata to match plain text
