"""Qdrant destination implementation."""

from typing import Literal, Optional
from uuid import UUID

from fastembed import SparseEmbedding
from qdrant_client import AsyncQdrantClient
from qdrant_client.http import models as rest
from qdrant_client.local.local_collection import DEFAULT_VECTOR_NAME

from airweave.core.config import settings
from airweave.core.logging import ContextualLogger
from airweave.core.logging import logger as default_logger
from airweave.platform.auth.schemas import AuthType
from airweave.platform.configs.auth import QdrantAuthConfig
from airweave.platform.decorators import destination
from airweave.platform.destinations._base import VectorDBDestination
from airweave.platform.entities._base import ChunkEntity
from airweave.search.decay import DecayConfig

KEYWORD_VECTOR_NAME = "bm25"


@destination("Qdrant", "qdrant", AuthType.config_class, "QdrantAuthConfig", labels=["Vector"])
class QdrantDestination(VectorDBDestination):
    """Qdrant destination implementation.

    This class directly interacts with the Qdrant client and assumes entities
    already have vector embeddings.
    """

    def __init__(self):
        """Initialize Qdrant destination."""
        super().__init__()  # Initialize base class for logger support
        self.collection_name: str | None = None
        self.collection_id: UUID | None = None
        self.url: str | None = None
        self.api_key: str | None = None
        self.client: AsyncQdrantClient | None = None
        self.vector_size: int = 384  # Default vector size

    @classmethod
    async def create(
        cls, collection_id: UUID, logger: Optional[ContextualLogger] = None
    ) -> "QdrantDestination":
        """Create a new Qdrant destination.

        Args:
            collection_id (UUID): The ID of the collection.
            vector_size (int): The size of the vectors to use.
            logger (Optional[ContextualLogger]): The logger to use.

        Returns:
            QdrantDestination: The created destination.
        """
        instance = cls()
        instance.set_logger(logger or default_logger)
        instance.collection_id = collection_id
        instance.collection_name = str(collection_id)

        # Get credentials for sync_id
        credentials = await cls.get_credentials()
        if credentials:
            instance.url = credentials.url
            instance.api_key = credentials.api_key
        else:
            instance.url = None
            instance.api_key = None

        # Initialize client
        await instance.connect_to_qdrant()

        return instance

    @classmethod
    async def get_credentials(cls) -> QdrantAuthConfig | None:
        """Get credentials for the destination.

        Returns:
            QdrantAuthConfig | None: The credentials for the destination.
        """
        # TODO: Implement this
        return None

    async def connect_to_qdrant(self) -> None:
        """Connect to Qdrant service with appropriate authentication."""
        if self.client is None:
            try:
                # Configure client
                if self.url:
                    location = self.url
                else:
                    location = settings.qdrant_url

                client_config = {
                    "location": location,
                    "prefer_grpc": False,  # Use HTTP by default
                }

                if location[-4:] != ":6333":
                    # allow railway to work
                    client_config["port"] = None

                # Add API key if provided
                api_key = self.api_key
                if api_key:
                    client_config["api_key"] = api_key

                # Initialize client
                self.client = AsyncQdrantClient(**client_config)

                # Test connection
                await self.client.get_collections()
                self.logger.debug("Successfully connected to Qdrant service.")
            except Exception as e:
                self.logger.error(f"Error connecting to Qdrant service at {location}: {e}")
                self.client = None
                # Provide more specific error messages
                if "connection refused" in str(e).lower():
                    raise ConnectionError(
                        f"Qdrant service is not running or refusing connections at {location}"
                    ) from e
                elif "timeout" in str(e).lower():
                    raise ConnectionError(
                        f"Connection to Qdrant service timed out at {location}"
                    ) from e

                elif "authentication" in str(e).lower() or "unauthorized" in str(e).lower():
                    raise ConnectionError(
                        f"Authentication failed for Qdrant service at {location}"
                    ) from e
                else:
                    raise ConnectionError(
                        f"Failed to connect to Qdrant service at {location}: {str(e)}"
                    ) from e

    async def ensure_client_readiness(self) -> None:
        """Ensure the client is ready to accept requests."""
        if self.client is None:
            await self.connect_to_qdrant()
            if self.client is None:
                raise ConnectionError(
                    "Failed to establish connection to Qdrant service. Please check if "
                    "the service is running and accessible."
                )

    async def close_connection(self) -> None:
        """Close the connection to the Qdrant service."""
        if self.client:
            self.logger.debug("Closing Qdrant client connection gracefully...")
            # Qdrant client doesn't have an explicit close method, but we can set it to None
            self.client = None
        else:
            self.logger.debug("No Qdrant client connection to close.")

    async def collection_exists(self, collection_name: str) -> bool:
        """Check if a collection exists in Qdrant.

        Args:
            collection_name (str): The name of the collection.

        Returns:
            bool: True if the collection exists, False otherwise.
        """
        await self.ensure_client_readiness()
        try:
            collections_response = await self.client.get_collections()
            collections = collections_response.collections
            return any(collection.name == collection_name for collection in collections)
        except Exception as e:
            self.logger.error(f"Error checking if collection exists: {e}")
            raise  # Re-raise the exception instead of returning False

    async def setup_collection(self, vector_size: int) -> None:  # noqa: C901
        """Set up the Qdrant collection for storing entities.

        Args:
            vector_size (int): The size of the vectors to use.
        """
        await self.ensure_client_readiness()

        try:
            # Check if collection exists
            if await self.collection_exists(self.collection_name):
                self.logger.debug(f"Collection {self.collection_name} already exists.")
                return

            self.logger.info(f"Creating collection {self.collection_name}...")

            # Create the collection
            await self.client.create_collection(
                collection_name=self.collection_name,
                vectors_config={
                    # Existing collections will have the default vector config,
                    # so we should tick to it even for new collections.
                    # Annoyingly, the DEFAULT_VECTOR_NAME is an empty string.
                    # Source: https://python-client.qdrant.tech/_modules/qdrant_client/local/local_collection
                    DEFAULT_VECTOR_NAME: rest.VectorParams(
                        size=vector_size if vector_size else self.vector_size,
                        distance=rest.Distance.COSINE,
                    ),
                },
                sparse_vectors_config={
                    KEYWORD_VECTOR_NAME: rest.SparseVectorParams(
                        modifier=rest.Modifier.IDF,
                    )
                },
                optimizers_config=rest.OptimizersConfigDiff(
                    indexing_threshold=20000,  # Default indexing threshold
                ),
                on_disk_payload=True,  # Store payload on disk to save memory
            )

            # Create range indexes for timestamp fields to enable order_by operations
            # These are required for the RecencyBias operator to fetch min/max timestamps
            self.logger.debug(
                f"Creating range indexes for timestamp fields in {self.collection_name}..."
            )

            # Index for harmonized updated_at timestamp (primary field for recency)
            await self.client.create_payload_index(
                collection_name=self.collection_name,
                field_name="airweave_system_metadata.airweave_updated_at",
                field_schema=rest.PayloadSchemaType.DATETIME,
            )

            # Index for harmonized created_at timestamp (fallback field)
            await self.client.create_payload_index(
                collection_name=self.collection_name,
                field_name="airweave_system_metadata.airweave_created_at",
                field_schema=rest.PayloadSchemaType.DATETIME,
            )

        except Exception as e:
            if "already exists" not in str(e):
                raise

    async def insert(self, entity: ChunkEntity) -> None:
        """Insert a single entity into Qdrant.

        Args:
            entity (ChunkEntity): The entity to insert.
        """
        await self.ensure_client_readiness()

        # Use the entity's to_storage_dict method to get properly serialized data
        data_object = entity.to_storage_dict()

        # Get vector from system metadata
        if not entity.airweave_system_metadata or not entity.airweave_system_metadata.vectors:
            raise ValueError(f"Entity {entity.entity_id} has no vector in system metadata")

        # Get db_entity_id from system metadata
        if not entity.airweave_system_metadata.db_entity_id:
            raise ValueError(f"Entity {entity.entity_id} has no db_entity_id in system metadata")

        # Insert point with vector from entity
        await self.client.upsert(
            collection_name=self.collection_name,
            points=[
                rest.PointStruct(
                    id=str(entity.airweave_system_metadata.db_entity_id),
                    vector={
                        DEFAULT_VECTOR_NAME: entity.airweave_system_metadata.vectors[0],
                    }
                    | (
                        {
                            KEYWORD_VECTOR_NAME: entity.airweave_system_metadata.vectors[
                                1
                            ].as_object(),
                        }
                        if entity.airweave_system_metadata.vectors[1] is not None
                        else {}
                    ),
                    payload=data_object,
                )
            ],
            wait=True,  # Wait for operation to complete
        )

    async def bulk_insert(self, entities: list[ChunkEntity]) -> None:
        """Bulk insert entities into Qdrant.

        Args:
            entities (list[ChunkEntity]): The entities to insert.
        """
        if not entities:
            return

        await self.ensure_client_readiness()

        # Convert entities to Qdrant points
        point_structs = []
        for entity in entities:
            # Use the entity's to_storage_dict method to get properly serialized data
            entity_data = entity.to_storage_dict()

            # Check system metadata exists
            if not entity.airweave_system_metadata:
                raise ValueError(f"Entity {entity.entity_id} has no system metadata")

            # Get vector from system metadata
            if not entity.airweave_system_metadata.vectors:
                raise ValueError(f"Entity {entity.entity_id} has no vector in system metadata")

            if "vectors" in entity_data["airweave_system_metadata"]:
                entity_data["airweave_system_metadata"].pop("vectors")

            # Create point for Qdrant
            point_structs.append(
                rest.PointStruct(
                    id=str(entity.airweave_system_metadata.db_entity_id),
                    vector={
                        DEFAULT_VECTOR_NAME: entity.airweave_system_metadata.vectors[0],
                    }
                    | (
                        {
                            KEYWORD_VECTOR_NAME: entity.airweave_system_metadata.vectors[
                                1
                            ].as_object(),
                        }
                        if entity.airweave_system_metadata.vectors[1] is not None
                        else {}
                    ),
                    payload=entity_data,
                )
            )

        if not point_structs:
            self.logger.warning("No valid entities to insert")
            return

        # Bulk upsert
        operation_response = await self.client.upsert(
            collection_name=self.collection_name,
            points=point_structs,
            wait=True,  # Wait for operation to complete
        )

        if hasattr(operation_response, "errors") and operation_response.errors:
            raise Exception(f"Errors during bulk insert: {operation_response.errors}")

    async def delete(self, db_entity_id: UUID) -> None:
        """Delete a single entity from Qdrant.

        Args:
            db_entity_id (UUID): The ID of the entity to delete.
        """
        await self.ensure_client_readiness()

        await self.client.delete(
            collection_name=self.collection_name,
            points_selector=rest.PointIdsList(
                points=[str(db_entity_id)],
            ),
            wait=True,  # Wait for operation to complete
        )

    async def delete_by_sync_id(self, sync_id: UUID) -> None:
        """Delete entities from the destination by sync ID."""
        await self.ensure_client_readiness()

        await self.client.delete(
            collection_name=self.collection_name,
            points_selector=rest.FilterSelector(
                filter=rest.Filter(
                    should=[
                        rest.FieldCondition(
                            key="airweave_system_metadata.sync_id",
                            match=rest.MatchValue(value=str(sync_id)),
                        )
                    ]
                )
            ),
            wait=True,  # Wait for operation to complete
        )

    async def bulk_delete(self, entity_ids: list[str], sync_id: UUID) -> None:
        """Bulk delete entities from Qdrant.

        Args:
            entity_ids (list[str]): The IDs of the entities to delete.
            sync_id (UUID): The sync ID.
        """
        if not entity_ids:
            return

        await self.ensure_client_readiness()

        await self.client.delete(
            collection_name=self.collection_name,
            points_selector=rest.FilterSelector(
                filter=rest.Filter(
                    must=[
                        rest.FieldCondition(
                            key="airweave_system_metadata.sync_id",
                            match=rest.MatchValue(value=str(sync_id)),
                        ),
                        rest.FieldCondition(key="entity_id", match=rest.MatchAny(any=entity_ids)),
                    ]
                )
            ),
            wait=True,  # Wait for operation to complete
        )

    async def bulk_delete_by_parent_id(self, parent_id: str, sync_id: str) -> None:
        """Bulk delete entities from Qdrant by entity ID, parent entity IDand sync ID.

        This deletes all entities that have the specified parent_entity_id and sync_id.

        Args:
            parent_id (str): The parent ID to delete children for.
            sync_id (str): The sync ID.
        """
        if not parent_id:
            return

        await self.ensure_client_readiness()

        # Ensure sync_id is a string
        sync_id_str = str(sync_id)
        parent_id_str = str(parent_id)

<<<<<<< HEAD
        # Create filter for parent_id and sync_id using the correct Qdrant structure
        filter_condition = {
            "must": [
                {"key": "parent_entity_id", "match": {"value": parent_id_str}},
                {
                    "key": "airweave_system_metadata.sync_id",
                    "match": {"value": sync_id_str},
                },
            ]
        }

        # Use try-except to handle any filter validation errors
        try:
            # Convert dict filter to Qdrant filter format
            qdrant_filter = rest.Filter.model_validate(filter_condition)

            await self.client.delete(
                collection_name=self.collection_name,
                points_selector=rest.FilterSelector(
                    filter=qdrant_filter,
                ),
                wait=True,  # Wait for operation to complete
            )
        except Exception as e:
            self.logger.error(f"Error creating Qdrant filter: {e}")
            self.logger.error(f"Filter condition: {filter_condition}")
            # Fallback to a different approach if needed
            raise
=======
        # Create filter using Qdrant SDK objects directly
        await self.client.delete(
            collection_name=self.collection_name,
            points_selector=rest.FilterSelector(
                filter=rest.Filter(
                    must=[
                        rest.FieldCondition(
                            key="parent_entity_id", match=rest.MatchValue(value=parent_id_str)
                        ),
                        rest.FieldCondition(
                            key="sync_id", match=rest.MatchValue(value=sync_id_str)
                        ),
                    ]
                )
            ),
            wait=True,  # Wait for operation to complete
        )
>>>>>>> 96268fb9

    def _prepare_index_search_request(
        self,
        params: dict,
        decay_config: Optional[DecayConfig] = None,
    ) -> dict:
        """Prepare a query request for Qdrant.

        If decay is enabled, we need to use prefetch + formula query pattern in order to
        bias the result wrt to the decay score, otherwise we just return the params as is
        (since the query does not need to be prefetched or have a custom formula applied
        to it in that case).

        Args:
            params (dict): The parameters for the query request.
            decay_config (Optional[DecayConfig]): Configuration for time-based decay.
                If None, no decay is applied.

        Returns:
            dict: The prepared query request.
        """
        if decay_config is None:
            return params

        scale_seconds = decay_config.get_scale_seconds()
        decay_params = rest.DecayParamsExpression(
            x=rest.DatetimeKeyExpression(datetime_key=decay_config.datetime_field),
            target=rest.DatetimeExpression(datetime=decay_config.target_datetime.isoformat()),
            scale=scale_seconds,
            midpoint=decay_config.midpoint,
        )

        decay_expressions = {
            "linear": lambda p: rest.LinDecayExpression(lin_decay=p),
            "exponential": lambda p: rest.ExpDecayExpression(exp_decay=p),
            "gaussian": lambda p: rest.GaussDecayExpression(gauss_decay=p),
        }

        decay_expression = decay_expressions[decay_config.decay_type](decay_params)

        # Decay returns 0-1 (1=newest, 0=oldest)
        # We want to multiply scores by a factor that boosts newer items
        # With weight=1.0, newest items get full score, oldest get 0
        # With weight=0.5, newest get full score, oldest get 0.5*score
        weight = getattr(decay_config, "weight", 1.0) if decay_config else 1.0

        if weight <= 0.0:
            # No recency bias
            weighted_formula = "$score"
        elif weight >= 1.0:
            # Full recency: rank by recency only within candidate set
            # This ignores similarity entirely
            weighted_formula = decay_expression
        else:
            # Partial recency: blend similarity and decay proportionally
            # Since we can't predict RRF score range (could be 0.03 to 20+),
            # we use a multiplicative approach that works regardless of scale:
            # score * (1 - weight + weight * decay)
            # This ensures:
            # - Newest items (decay=1): score * 1.0 (full score)
            # - Oldest items (decay=0): score * (1-weight) (reduced score)
            # - Mid-age items scale linearly between these

            decay_factor = rest.SumExpression(
                sum=[
                    1.0 - weight,  # Base multiplier for all items
                    rest.MultExpression(
                        mult=[weight, decay_expression]
                    ),  # Additional boost for newer items
                ]
            )
            weighted_formula = rest.MultExpression(mult=["$score", decay_factor])

        # Log the formula composition for transparency
        try:
            self.logger.debug(
                f"[Qdrant] Decay formula applied: using={params.get('using')}, "
                f"weight={weight}, field={decay_config.datetime_field}"
            )
        except Exception:
            pass

        return {
            "prefetch": rest.Prefetch(**params),
            "query": rest.FormulaQuery(formula=weighted_formula),
        }

    async def _prepare_query_request(
        self,
        query_vector: list[float],
        limit: int,
        sparse_vector: SparseEmbedding | None,
        search_method: Literal["hybrid", "neural", "keyword"],
        decay_config: Optional[DecayConfig] = None,
    ) -> rest.QueryRequest:
        """Prepare a query request for Qdrant.

        Args:
            query_vector (list[float]): The query vector to search with.
            limit (int): Maximum number of results to return.
            sparse_vector (SparseEmbedding | None): Optional sparse vector to search with.
            search_method (Literal["hybrid", "neural", "keyword"]): The search method to use.
            decay_config (Optional[DecayConfig]): Configuration for time-based decay.
                If None, no decay is applied.

        Returns:
            rest.QueryRequest: The prepared query request.
        """
        query_request_params = {}

        if search_method == "neural":
            neural_params = {
                "query": query_vector,
                "using": DEFAULT_VECTOR_NAME,
                "limit": limit,
            }
            query_request_params = self._prepare_index_search_request(
                params=neural_params,
                decay_config=decay_config,
            )

        if search_method == "keyword":
            if not sparse_vector:
                raise ValueError("Keyword search requires sparse vector")

            keyword_params = {
                "query": rest.SparseVector(**sparse_vector.as_object()),
                "using": KEYWORD_VECTOR_NAME,
                "limit": limit,
            }
            query_request_params = self._prepare_index_search_request(
                params=keyword_params,
                decay_config=decay_config,
            )

        if search_method == "hybrid":
            if not sparse_vector:
                raise ValueError("Hybrid search requires sparse vector")

            # Use a large prefetch limit to ensure recency can work across a broad candidate set
            # Optional: scale based on recency bias strength
            prefetch_limit = 10000  # Large fixed limit for good recency coverage
            if decay_config is not None:
                try:
                    weight = max(0.0, min(1.0, float(getattr(decay_config, "weight", 0.0) or 0.0)))
                    # Optional heuristic: increase prefetch with higher recency bias
                    # At weight=0.3: 10k, at weight=0.7: 15k, at weight=1.0: 20k
                    if weight > 0.3:
                        prefetch_limit = int(10000 * (1 + weight))
                except Exception:
                    pass

            prefetch_params = [
                # Neural embedding
                {
                    "query": query_vector,
                    "using": DEFAULT_VECTOR_NAME,
                    "limit": prefetch_limit,
                },
                # BM25 embedding
                {
                    "query": rest.SparseVector(**sparse_vector.as_object()),
                    "using": KEYWORD_VECTOR_NAME,
                    "limit": prefetch_limit,
                },
            ]

            # Always do prefetch without decay first to get similarity-based candidates
            prefetches = [rest.Prefetch(**params) for params in prefetch_params]

            if decay_config is None or decay_config.weight <= 0.0:
                # No decay, just use RRF fusion
                query_request_params = {
                    "prefetch": prefetches,
                    "query": rest.FusionQuery(fusion=rest.Fusion.RRF),
                }
            else:
                # Apply decay AFTER fusion using nested prefetch pattern
                # Step 1: Create the RRF fusion prefetch (this will be normalized)
                rrf_prefetch = rest.Prefetch(
                    prefetch=prefetches,  # List of prefetches to fuse
                    query=rest.FusionQuery(fusion=rest.Fusion.RRF),
                    limit=prefetch_limit,  # Large limit for good candidate pool
                )

                # Step 2: Apply decay formula to the normalized RRF results
                decay_params = self._prepare_index_search_request(
                    params={},  # Empty params since we're applying to fused results
                    decay_config=decay_config,
                )

                # Use nested prefetch to ensure normalization happens before decay
                query_request_params = {
                    "prefetch": [rrf_prefetch],  # Single prefetch with RRF fusion
                    "query": decay_params["query"],  # Apply decay formula to normalized results
                }

        return rest.QueryRequest(
            **query_request_params,
        )

    def _validate_bulk_search_inputs(
        self,
        query_vectors: list[list[float]],
        filter_conditions: list[dict] | None,
        sparse_vectors: list[SparseEmbedding] | None,
    ) -> None:
        """Validate inputs for bulk search operation.

        Args:
            query_vectors (list[list[float]]): List of query vectors to search with.
            filter_conditions (list[dict] | None): Optional list of filter conditions.
            sparse_vectors (list[SparseEmbedding] | None): Optional list of sparse vectors.

        Raises:
            ValueError: If inputs are invalid.
        """
        if filter_conditions and len(filter_conditions) != len(query_vectors):
            raise ValueError(
                f"Number of filter conditions ({len(filter_conditions)}) must match "
                f"number of query vectors ({len(query_vectors)})"
            )

        if sparse_vectors and len(query_vectors) != len(sparse_vectors):
            raise ValueError("Sparse vector count does not match query vectors")

    async def _prepare_bulk_search_requests(
        self,
        query_vectors: list[list[float]],
        limit: int,
        score_threshold: float | None,
        with_payload: bool,
        filter_conditions: list[dict] | None,
        sparse_vectors: list[SparseEmbedding] | None,
        search_method: Literal["hybrid", "neural", "keyword"],
        decay_config: Optional[DecayConfig],
        offset: Optional[int],
    ) -> list[rest.QueryRequest]:
        """Prepare query requests for bulk search.

        Args:
            query_vectors (list[list[float]]): List of query vectors to search with.
            limit (int): Maximum number of results per query.
            score_threshold (float | None): Optional minimum score threshold.
            with_payload (bool): Whether to include payload in results.
            filter_conditions (list[dict] | None): Optional list of filter conditions.
            sparse_vectors (list[SparseEmbedding] | None): Optional list of sparse vectors.
            search_method (Literal["hybrid", "neural", "keyword"]): The search method to use.
            decay_config (Optional[DecayConfig]): Configuration for time-based decay.
            If None, no decay is applied.
            offset (Optional[int]): Number of results to skip.

        Returns:
            list[rest.QueryRequest]: List of prepared query requests.
        """
        query_requests = []
        for i, query_vector in enumerate(query_vectors):
            sparse_vector = sparse_vectors[i] if sparse_vectors else None

            request = await self._prepare_query_request(
                query_vector=query_vector,
                limit=limit,
                sparse_vector=sparse_vector,
                search_method=search_method,
                decay_config=decay_config,
            )

            # Add filter if provided
            if filter_conditions and filter_conditions[i]:
                request.filter = rest.Filter.model_validate(filter_conditions[i])

            # Add optional parameters
            if offset and offset > 0:
                request.offset = offset

            # Add score threshold if provided
            if score_threshold is not None:
                request.score_threshold = score_threshold

            # Include payload
            request.with_payload = with_payload

            query_requests.append(request)

        return query_requests

    def _format_bulk_search_results(
        self, batch_results: list, with_payload: bool
    ) -> list[list[dict]]:
        """Format batch search results into standard format.

        Args:
            batch_results (list): Raw batch search results from Qdrant.
            with_payload (bool): Whether to include payload in results.

        Returns:
            list[list[dict]]: Formatted search results.
        """
        all_results = []
        for search_results in batch_results:
            results = []
            for result in search_results.points:
                result_dict = {
                    "id": result.id,
                    "score": result.score,
                }
                if with_payload:
                    result_dict["payload"] = result.payload
                results.append(result_dict)
            all_results.append(results)

        return all_results

    async def search(
        self,
        query_vector: list[float],
        limit: int = 10,
        score_threshold: float | None = None,
        with_payload: bool = True,
        filter: dict | None = None,
        decay_config: Optional[DecayConfig] = None,
        sparse_vector: SparseEmbedding | None = None,
        search_method: Literal["hybrid", "neural", "keyword"] = "hybrid",
        offset: int = 0,
    ) -> list[dict]:
        """Search for entities in the destination.

        Args:
            query_vector (list[float]): The query vector to search with.
            limit (int): Maximum number of results to return.
            score_threshold (float | None): Optional minimum score threshold.
            with_payload (bool): Whether to include payload in results.
            filter (dict | None): Optional filter conditions as a dictionary.
            decay_config (Optional[DecayConfig]): Configuration for time-based decay.
                If None, no decay is applied.
            sparse_vector (SparseEmbedding | None): Optional sparse vector to search with.
            search_method (Literal["hybrid", "neural", "keyword"]): The search method to use.
            offset (int): Number of results to skip.

        Returns:
            list[dict]: The search results.
        """
        return await self.bulk_search(
            query_vectors=[query_vector],
            limit=limit,
            score_threshold=score_threshold,
            with_payload=with_payload,
            filter_conditions=[filter] if filter else None,
            sparse_vectors=[sparse_vector] if sparse_vector else None,
            search_method=search_method,
            decay_config=decay_config,
            offset=offset,
        )

    async def bulk_search(
        self,
        query_vectors: list[list[float]],
        limit: int = 10,
        score_threshold: float | None = None,
        with_payload: bool = True,
        filter_conditions: list[dict] | None = None,
        sparse_vectors: list[SparseEmbedding] | None = None,
        search_method: Literal["hybrid", "neural", "keyword"] = "hybrid",
        decay_config: Optional[DecayConfig] = None,
        offset: Optional[int] = None,
    ) -> list[dict]:
        """Perform batch search for multiple query vectors in a single request.

        Args:
            query_vectors (list[list[float]]): List of query vectors to search with.
            limit (int): Maximum number of results per query. Defaults to 10.
            score_threshold (float | None): Optional minimum score threshold for results.
            with_payload (bool): Whether to include payload in results. Defaults to True.
            filter_conditions (list[dict] | None): Optional list of filter conditions,
                one per query vector. If provided, must have same length as query_vectors.
            sparse_vectors (List[SparseEmbedding] | None): Optional list of sparse vectors.
                If provided, must have same length as query_vectors.
            search_method (Literal["hybrid", "neural", "keyword"]): The search method to use.
                Defaults to "hybrid".
            decay_config (Optional[DecayConfig]): Configuration for time-based decay.
                If None, no decay is applied.
            offset (Optional[int]): Number of results to skip.

        Returns:
            list[list[dict]]: List of search results for each query vector.
                Each inner list contains results for the corresponding query vector.
        """
        await self.ensure_client_readiness()

        if not query_vectors:
            return []

        # Validate inputs
        self._validate_bulk_search_inputs(query_vectors, filter_conditions, sparse_vectors)

        # Fallback to neural search if BM25 index does not exist
        vector_config_names = await self.get_vector_config_names()
        if KEYWORD_VECTOR_NAME not in vector_config_names:
            self.logger.warning(
                f"{KEYWORD_VECTOR_NAME} index could not be found in "
                f"collection {self.collection_name}. "
                f"Using neural search instead."
            )
            search_method = "neural"

        # Log search configuration at Qdrant level
        weight = getattr(decay_config, "weight", None) if decay_config else None
        self.logger.info(
            f"[Qdrant] Executing {search_method.upper()} search: "
            f"queries={len(query_vectors)}, limit={limit}, "
            f"has_sparse={sparse_vectors is not None}, "
            f"decay_enabled={decay_config is not None}, "
            f"decay_weight={weight}"
        )

        if decay_config:
            weight_val = getattr(decay_config, "weight", 0)
            strategy = (
                "Pure recency (RRF then decay)"
                if weight_val >= 1.0
                else "RRF fusion THEN decay applied"
            )
            self.logger.debug(
                f"[Qdrant] Decay strategy: weight={weight_val:.1f} - {strategy}, "
                f"field={decay_config.datetime_field}, scale={decay_config.scale_value}s"
            )

        try:
            # Prepare query requests
            query_requests = await self._prepare_bulk_search_requests(
                query_vectors=query_vectors,
                limit=limit,
                score_threshold=score_threshold,
                with_payload=with_payload,
                filter_conditions=filter_conditions,
                sparse_vectors=sparse_vectors,
                search_method=search_method,
                decay_config=decay_config,
                offset=offset,
            )

            # Perform batch search
            batch_results = await self.client.query_batch_points(
                collection_name=self.collection_name, requests=query_requests
            )

            # Format and return results
            formatted_results = self._format_bulk_search_results(batch_results, with_payload)

            # Flatten results from all queries
            flattened_results = []
            for query_results in formatted_results:
                flattened_results.extend(query_results)

            # Log score statistics to show hybrid search impact
            if flattened_results:
                scores = [r.get("score", 0) for r in flattened_results if isinstance(r, dict)]
                if scores:
                    avg_score = sum(scores) / len(scores)
                    max_score = max(scores)
                    min_score = min(scores)

                    if decay_config:
                        # Calculate score distribution in quartiles
                        sorted_scores = sorted(scores, reverse=True)
                        q1_idx = len(sorted_scores) // 4
                        q2_idx = len(sorted_scores) // 2
                        q3_idx = 3 * len(sorted_scores) // 4

                        q1_score = sorted_scores[q1_idx] if q1_idx < len(sorted_scores) else 0
                        q2_score = sorted_scores[q2_idx] if q2_idx < len(sorted_scores) else 0
                        q3_score = sorted_scores[q3_idx] if q3_idx < len(sorted_scores) else 0

                        self.logger.debug(
                            f"[Qdrant] Result scores with {search_method} search + RECENCY "
                            f"(weight={decay_config.weight}): count={len(scores)}, "
                            f"avg={avg_score:.3f}, max={max_score:.3f}, Q1={q1_score:.3f}, "
                            f"median={q2_score:.3f}, Q3={q3_score:.3f}, min={min_score:.3f}"
                        )
                    else:
                        self.logger.debug(
                            f"[Qdrant] Result scores with {search_method} search (NO recency): "
                            f"count={len(scores)}, avg={avg_score:.3f}, "
                            f"max={max_score:.3f}, min={min_score:.3f}"
                        )

            return flattened_results

        except Exception as e:
            self.logger.error(f"Error performing batch search with Qdrant: {e}")
            raise

    async def has_keyword_index(self) -> bool:
        """Check if the destination has a keyword index."""
        vector_config_names = await self.get_vector_config_names()
        return KEYWORD_VECTOR_NAME in vector_config_names

    async def get_vector_config_names(self) -> list[str]:
        """Get the names of all vector configurations (both dense and sparse) for the collection.

        Returns:
            list[str]: A list of vector configuration names from the collection.
                Includes both dense vector configs and sparse vector configs.
        """
        await self.ensure_client_readiness()

        try:
            # Get collection info
            collection_info = await self.client.get_collection(collection_name=self.collection_name)

            vector_config_names = []

            # Get dense vector config names
            if collection_info.config.params.vectors:
                if isinstance(collection_info.config.params.vectors, dict):
                    # Named vectors configuration
                    vector_config_names.extend(collection_info.config.params.vectors.keys())
                else:
                    # Single vector configuration (uses default name)
                    vector_config_names.append(DEFAULT_VECTOR_NAME)

            # Get sparse vector config names
            if collection_info.config.params.sparse_vectors:
                vector_config_names.extend(collection_info.config.params.sparse_vectors.keys())

            return vector_config_names

        except Exception as e:
            self.logger.error(
                f"Error getting vector configurations from collection {self.collection_name}: {e}"
            )
            raise<|MERGE_RESOLUTION|>--- conflicted
+++ resolved
@@ -421,54 +421,22 @@
         sync_id_str = str(sync_id)
         parent_id_str = str(parent_id)
 
-<<<<<<< HEAD
-        # Create filter for parent_id and sync_id using the correct Qdrant structure
-        filter_condition = {
-            "must": [
-                {"key": "parent_entity_id", "match": {"value": parent_id_str}},
-                {
-                    "key": "airweave_system_metadata.sync_id",
-                    "match": {"value": sync_id_str},
-                },
-            ]
-        }
-
-        # Use try-except to handle any filter validation errors
-        try:
-            # Convert dict filter to Qdrant filter format
-            qdrant_filter = rest.Filter.model_validate(filter_condition)
-
-            await self.client.delete(
-                collection_name=self.collection_name,
-                points_selector=rest.FilterSelector(
-                    filter=qdrant_filter,
-                ),
-                wait=True,  # Wait for operation to complete
-            )
-        except Exception as e:
-            self.logger.error(f"Error creating Qdrant filter: {e}")
-            self.logger.error(f"Filter condition: {filter_condition}")
-            # Fallback to a different approach if needed
-            raise
-=======
         # Create filter using Qdrant SDK objects directly
         await self.client.delete(
             collection_name=self.collection_name,
             points_selector=rest.FilterSelector(
-                filter=rest.Filter(
-                    must=[
-                        rest.FieldCondition(
-                            key="parent_entity_id", match=rest.MatchValue(value=parent_id_str)
-                        ),
-                        rest.FieldCondition(
-                            key="sync_id", match=rest.MatchValue(value=sync_id_str)
-                        ),
-                    ]
-                )
+                must=[
+                    rest.FieldCondition(
+                        key="parent_entity_id", match=rest.MatchValue(value=parent_id_str)
+                    ),
+                    rest.FieldCondition(
+                        key="airweave_system_metadata.sync_id",
+                        match=rest.MatchValue(value=sync_id_str),
+                    ),
+                ]
             ),
             wait=True,  # Wait for operation to complete
         )
->>>>>>> 96268fb9
 
     def _prepare_index_search_request(
         self,
