"""Entity pipeline - orchestrates entity processing through sync stages.

The EntityPipeline is the central orchestrator for processing entities through
the event-driven sync pipeline. It coordinates:
- Entity tracking (via EntityTracker)
- Action resolution (via ActionResolver)
- Action dispatch (via ActionDispatcher to all handlers)
- Progress updates

Content processing (text building, chunking, embedding) is now handled by
individual handlers based on destination requirements:
- VectorDBHandler: Processes content for vector DB destinations
- SelfProcessingHandler: Passes raw entities to self-processing destinations

Lifecycle:
1. Entities produced by source
2. Batched and submitted to pipeline
3. TRACKED in EntityTracker (first thing - dedup + encounter tracking)
4. Hash computed
5. Action resolved (INSERT/UPDATE/DELETE/KEEP)
6. Actions dispatched to handlers (handlers process content as needed)
7. Orphan cleanup dispatched through handlers at sync end
"""

from collections import defaultdict
from typing import Any, Dict, List
from uuid import UUID

from airweave.core.shared_models import AirweaveFieldFlag
from airweave.platform.entities._base import BaseEntity
from airweave.platform.sync.actions import (
    ActionBatch,
    ActionDispatcher,
    ActionResolver,
)
from airweave.platform.sync.context import SyncContext
from airweave.platform.sync.exceptions import SyncFailureError
from airweave.platform.sync.pipeline.cleanup_service import cleanup_service
from airweave.platform.sync.pipeline.entity_tracker import EntityTracker
from airweave.platform.sync.pipeline.hash_computer import hash_computer


class EntityPipeline:
<<<<<<< HEAD
    """Pipeline for processing entities with stateful tracking across sync lifecycle."""

    # Entity types not yet supported by Vespa (need custom schemas)
    # FileEntity, CodeFileEntity, EmailEntity, and WebEntity are now supported via schema inheritance
    VESPA_UNSUPPORTED_TYPES = (PolymorphicEntity,)

    def __init__(self):
        """Initialize pipeline with empty entity tracking."""
        self._entity_ids_encountered_by_type: Dict[str, Set[str]] = {}
        self._dedupe_lock = asyncio.Lock()
        self._entities_printed_count: int = 0

    # ------------------------------------------------------------------------------------
    # Vespa-specific helpers
    # ------------------------------------------------------------------------------------

    def _has_vespa_destination(self, sync_context: SyncContext) -> bool:
        """Check if any destination is a Vespa destination.

        Vespa handles chunking and embedding internally, so the pipeline
        needs to skip those steps when Vespa is the target.
        """
        from airweave.platform.destinations.vespa import VespaDestination

        return any(isinstance(dest, VespaDestination) for dest in sync_context.destinations)

    def _filter_for_vespa(
        self, entities: List[BaseEntity], sync_context: SyncContext
    ) -> Tuple[List[BaseEntity], List[BaseEntity]]:
        """Filter entities - only direct BaseEntity subclasses supported for Vespa.

        Skipped types (need custom schemas later):
        - FileEntity: has file-specific fields and binary content
        - CodeFileEntity: has code-specific fields and AST data
        - PolymorphicEntity: dynamic schema that varies per instance
        - WebEntity: crawl-specific fields

        Args:
            entities: Entities to filter
            sync_context: Sync context for logging

        Returns:
            Tuple of (compatible_entities, skipped_entities)
        """
        compatible = []
        skipped = []

        for entity in entities:
            if isinstance(entity, self.VESPA_UNSUPPORTED_TYPES):
                skipped.append(entity)
            else:
                compatible.append(entity)

        if skipped:
            sync_context.logger.info(
                f"Skipped {len(skipped)} entities for Vespa (PolymorphicEntity not yet supported)"
            )

        return compatible, skipped

    # ------------------------------------------------------------------------------------
    # Cleanup orphaned entities
    # ------------------------------------------------------------------------------------

    async def cleanup_orphaned_entities(self, sync_context: SyncContext) -> None:
        """Remove entities from database/destinations that were not encountered during sync."""
        try:
            orphaned = await self._identify_orphaned_entities(sync_context)

            if not orphaned:
                return

            await self._remove_orphaned_entities(orphaned, sync_context)

        except asyncio.CancelledError:
            raise
        except Exception as e:
            sync_context.logger.error(f"💥 Cleanup failed: {str(e)}", exc_info=True)
            raise

    async def _identify_orphaned_entities(self, sync_context: SyncContext) -> List[models.Entity]:
        """Fetch stored entities and filter to those not encountered during sync."""
        # Log start of DB query
        query_start = time.time()
        sync_context.logger.info(
            "🔍 [ORPHAN CLEANUP] Fetching all stored entities from database..."
        )

        async with get_db_context() as db:
            stored_entities = await crud.entity.get_by_sync_id(db=db, sync_id=sync_context.sync.id)

        query_duration = time.time() - query_start
        sync_context.logger.info(
            f"✅ [ORPHAN CLEANUP] Retrieved {len(stored_entities)} stored entities "
            f"in {query_duration:.2f}s"
        )

        if not stored_entities:
            return []

        # Log comparison phase
        compare_start = time.time()
        encountered_ids = set().union(*self._entity_ids_encountered_by_type.values())
        orphaned = [e for e in stored_entities if e.entity_id not in encountered_ids]
        compare_duration = time.time() - compare_start

        sync_context.logger.info(
            f"📊 [ORPHAN CLEANUP] Analysis complete in {compare_duration:.2f}s: "
            f"{len(encountered_ids)} encountered, {len(orphaned)} orphaned "
            f"out of {len(stored_entities)} total"
        )
=======
    """Pipeline for processing entities with stateful tracking across sync lifecycle.
>>>>>>> c25a6a4f

    Uses dependency injection for all major components, configured at factory time.
    """

    def __init__(
        self,
        entity_tracker: EntityTracker,
        action_resolver: ActionResolver,
        action_dispatcher: ActionDispatcher,
    ):
        """Initialize pipeline with injected dependencies.

        Args:
            entity_tracker: Centralized entity state tracker
            action_resolver: Resolves entities to actions
            action_dispatcher: Dispatches actions to handlers
        """
        self._tracker = entity_tracker
        self._resolver = action_resolver
        self._dispatcher = action_dispatcher

    # -------------------------------------------------------------------------
    # Public API - Called from Orchestrator
    # -------------------------------------------------------------------------

    async def process(
        self,
        entities: List[BaseEntity],
        sync_context: SyncContext,
    ) -> None:
        """Process a batch of entities through the full pipeline.

        Args:
            entities: Entities to process
            sync_context: Sync context with all required components
        """
        # Phase 1: Track and deduplicate (FIRST - before any processing)
        unique_entities = await self._track_and_dedupe(entities, sync_context)
        if not unique_entities:
            return

        # Phase 2: Prepare entities (populate fields, enrich metadata, compute hash)
        await self._prepare_entities(unique_entities, sync_context)

        # Phase 3: Resolve actions
        batch = await self._resolver.resolve(unique_entities, sync_context)

        # Phase 4: Early exit for KEEP-only batches
        if not batch.has_mutations:
            await self._handle_keep_only_batch(batch, sync_context)
            return

<<<<<<< HEAD
        # Check if we're using Vespa - different processing path
        is_vespa = self._has_vespa_destination(sync_context)

        if is_vespa:
            # Vespa path: filter unsupported types, build text, feed directly
            # Vespa handles chunking and embedding internally via schema
            vespa_entities, skipped = self._filter_for_vespa(entities_to_process, sync_context)

            if skipped:
                await sync_context.progress.increment("skipped", len(skipped))

            if not vespa_entities:
                sync_context.logger.debug("No Vespa-compatible entities to process")
                await self._update_progress(partitions, sync_context)
                return

            # Build textual representations for Vespa entities
            await self._build_textual_representations(vespa_entities, sync_context)

            # Validate textual representations
            for entity in vespa_entities:
                if not entity.textual_representation:
                    raise SyncFailureError(
                        f"Entity {entity.__class__.__name__}[{entity.entity_id}] "
                        f"has no textual_representation after _build_textual_representations()."
                    )

            # Persist directly to Vespa (NO chunking/embedding - Vespa handles this)
            # VespaDestination.bulk_insert transforms entities to Vespa format internally
            await self._persist_to_destinations(vespa_entities, partitions, sync_context)

            # Release textual bodies after successful persist
            for entity in vespa_entities:
                entity.textual_representation = None

        else:
            # Traditional Qdrant path: chunk + embed + persist
            await self._build_textual_representations(entities_to_process, sync_context)

            # Filter out entities with empty textual_representation
            valid_entities = []
            for entity in entities_to_process:
                text = entity.textual_representation
                if not text or not text.strip():
                    sync_context.logger.warning(
                        "Entity %s[%s] has empty textual_representation, skipping.",
                        entity.__class__.__name__,
                        entity.entity_id,
                    )
                    continue
                valid_entities.append(entity)

            skipped = len(entities_to_process) - len(valid_entities)
            if skipped:
                await sync_context.progress.increment("skipped", skipped)
            entities_to_process = valid_entities

            # Chunk entities (entity multiplication: 1 entity → N chunk entities)
            # entities_to_process may be empty if all failed conversion (handled in method)
            if not entities_to_process:
                sync_context.logger.debug("No entities to chunk - all failed conversion")
                return

            chunk_entities = await self._chunk_entities(entities_to_process, sync_context)

            # Release large textual bodies on parent entities once chunks are created
            for entity in entities_to_process:
                entity.textual_representation = None

            # Embed chunk entities (sets vectors field)
            await self._embed_entities(chunk_entities, sync_context)

            # Persist to destinations (COMMIT POINT)
            await self._persist_to_destinations(chunk_entities, partitions, sync_context)

            # Drop chunk payloads/vectors ASAP to minimise concurrent memory footprint
            for chunk in chunk_entities:
                chunk.textual_representation = None
                if chunk.airweave_system_metadata:
                    chunk.airweave_system_metadata.vectors = None
            chunk_entities.clear()

        # Persist to database (only after destination success)
        await self._persist_to_database(partitions, sync_context)

        # Update progress
        await self._update_progress(partitions, sync_context)

        # Progressive cleanup: delete temp files after successful processing
        await self._cleanup_processed_files(partitions, sync_context)

    # ------------------------------------------------------------------------------------
    # Deduplication
    # ------------------------------------------------------------------------------------

    async def _filter_duplicates(
        self, entities: List[BaseEntity], sync_context: SyncContext
    ) -> List[BaseEntity]:
        """Filter out duplicate entities that have already been encountered in this sync."""
        unique_entities: List[BaseEntity] = []
        skipped_count = 0

        for entity in entities:
            # Track by entity type to allow same IDs across different types
            entity_type = entity.__class__.__name__

            is_duplicate = False
            async with self._dedupe_lock:
                entity_ids = self._entity_ids_encountered_by_type.setdefault(entity_type, set())

                # Check if we've already seen this entity ID for this type
                if entity.entity_id in entity_ids:
                    is_duplicate = True
                else:
                    # Mark as encountered
                    entity_ids.add(entity.entity_id)

            if is_duplicate:
                skipped_count += 1
                sync_context.logger.debug(
                    f"Skipping duplicate entity: {entity_type}[{entity.entity_id}]"
                )
                continue

            unique_entities.append(entity)

        # Update progress with skip count
        if skipped_count > 0:
            await sync_context.progress.increment("skipped", skipped_count)
            sync_context.logger.debug(
                f"Filtered {skipped_count} duplicate entities from batch of {len(entities)}"
            )

        # Update entity encounter tracking for orphan detection
        await sync_context.progress.update_entities_encountered_count(
            self._entity_ids_encountered_by_type
        )

        return unique_entities

    # ------------------------------------------------------------------------------------
    # Early Metadata Enrichment
    # ------------------------------------------------------------------------------------

    def _get_flagged_field_value(self, entity: BaseEntity, flag_name: str) -> Any:
        """Extract value of field marked with specified flag."""
        # Support both raw string keys ("is_entity_id") and AirweaveFieldFlag enum values
        flag_key = flag_name.value if hasattr(flag_name, "value") else flag_name

        # Iterate through entity's model fields
        for field_name, field_info in entity.model_fields.items():
            # Check if field has json_schema_extra with the flag
            json_extra = field_info.json_schema_extra
            if json_extra and isinstance(json_extra, dict):
                if json_extra.get(flag_key):
                    return getattr(entity, field_name, None)

        return None

    def _populate_base_entity_fields_from_flags(self, entity: BaseEntity) -> None:
        """Populate BaseEntity fields from flagged fields."""
        # Extract entity_id from is_entity_id flag if not already set
        if not entity.entity_id:
            flagged_value = self._get_flagged_field_value(entity, AirweaveFieldFlag.IS_ENTITY_ID)
            if flagged_value:
                entity.entity_id = str(flagged_value)
=======
        # Phase 5: Dispatch to all handlers (handlers process content as needed)
        # Content processing (text → chunks → embeddings) is now handled per-handler:
        # - VectorDBHandler: Processes for vector DBs (Qdrant, Pinecone)
        # - SelfProcessingHandler: Passes raw entities (Vespa)
        await self._dispatcher.dispatch(batch, sync_context)
>>>>>>> c25a6a4f

        # Phase 6: Update tracker with successes → triggers pubsub
        await self._update_tracker(batch, sync_context)

        # Phase 7: Progressive cleanup: delete temp files after successful processing
        await self._cleanup_temp_files_for_batch(batch, sync_context)

    async def cleanup_orphaned_entities(self, sync_context: SyncContext) -> None:
        """Remove entities from database/destinations that were not encountered during sync.

<<<<<<< HEAD
        Returns:
            Markdown formatted metadata section
        """
        # Skip metadata for code files - AST chunking works better on raw code
        if isinstance(entity, CodeFileEntity):
            return ""

        entity_type = entity.__class__.__name__
        lines = [
            "# Metadata",
            "",
            f"**Source**: {source_name}",
            f"**Type**: {entity_type}",
            f"**Name**: {entity.name}",
        ]

        # Add timestamps if present (makes them searchable via text index)
        if entity.created_at:
            lines.append(f"**Created**: {entity.created_at.isoformat()}")
        if entity.updated_at:
            lines.append(f"**Updated**: {entity.updated_at.isoformat()}")

        # Add breadcrumb path if present (shows hierarchy with types)
        if entity.breadcrumbs and len(entity.breadcrumbs) > 0:
            # Format: "Type: Name → Type: Name" (strip source prefix and "Entity" suffix)
            path_parts = []
            for bc in entity.breadcrumbs:
                # Clean entity type: "AsanaProjectEntity" → "Project"
                clean_type = bc.entity_type
                # Remove "Entity" suffix
                if clean_type.endswith("Entity"):
                    clean_type = clean_type[:-6]  # Remove last 6 chars ("Entity")
                # Remove source prefix (e.g., "Asana", "Jira", "GitHub")
                # Look for capital letter after first one as delimiter
                for i in range(1, len(clean_type)):
                    if clean_type[i].isupper():
                        clean_type = clean_type[i:]
                        break
                path_parts.append(f"{clean_type}: {bc.name}")
            path_str = " → ".join(path_parts)
            lines.append(f"**Path**: {path_str}")

        embeddable_fields = self._extract_embeddable_fields(entity)
        if embeddable_fields:
            lines.append("")
            lines.append(self._format_embeddable_fields_as_markdown(embeddable_fields))

        return "\n".join(lines)

    def _determine_converter_for_file(self, file_path: str):
        """Determine converter module based on file extension.
=======
        Called at the end of sync to clean up entities that exist in the database
        but were not seen during this sync run (deleted at source).
>>>>>>> c25a6a4f

        Args:
            sync_context: Sync context
        """
        # Get orphan entity IDs
        orphan_ids = await self._identify_orphans(sync_context)
        if not orphan_ids:
            return

        # Dispatch cleanup to destination handlers
        await self._dispatcher.dispatch_orphan_cleanup(orphan_ids, sync_context)

        # Cleanup postgres metadata (via cleanup service)
        await cleanup_service.cleanup_orphaned_entities(sync_context)

    async def cleanup_temp_files(self, sync_context: SyncContext) -> None:
        """Remove entire sync_job_id directory (final cleanup safety net).

        Called in orchestrator's finally block to ensure cleanup happens even if
        pipeline fails.

        Args:
            sync_context: Sync context with source and logger
        """
        await cleanup_service.cleanup_temp_files(sync_context)

    # -------------------------------------------------------------------------
    # Phase 1: Track and Deduplicate
    # -------------------------------------------------------------------------

    async def _track_and_dedupe(
        self,
        entities: List[BaseEntity],
        sync_context: SyncContext,
    ) -> List[BaseEntity]:
        """Track entities and filter duplicates.

        This is the FIRST operation in the pipeline. Tracking must happen before
        any other processing to ensure accurate encounter tracking for orphan detection.

        Args:
            entities: Raw entities from source
            sync_context: Sync context

        Returns:
            List of unique (non-duplicate) entities
        """
        # Populate base fields first (needed for entity_id)
        for entity in entities:
            self._populate_base_entity_fields_from_flags(entity)

        # Track and filter duplicates
        unique = []
        skipped_count = 0

        for entity in entities:
            is_new = await self._tracker.track_entity(
                entity.__class__.__name__,
                entity.entity_id,
            )
            if is_new:
                unique.append(entity)
            else:
                skipped_count += 1
                sync_context.logger.debug(
                    f"Skipping duplicate: {entity.__class__.__name__}[{entity.entity_id}]"
                )

        if skipped_count > 0:
            await self._tracker.record_skipped(skipped_count)
            sync_context.logger.debug(
                f"Filtered {skipped_count} duplicates from batch of {len(entities)}"
            )

        # Update progress with encounter counts
        # This is now handled implicitly by track_entity but we might want to
        # update the detailed state publisher if we want real-time encounter stats
        # For now, we rely on the next batch processing to trigger publish

        if not unique:
            sync_context.logger.debug("All entities in batch were duplicates")

        return unique

    # -------------------------------------------------------------------------
    # Phase 2: Prepare Entities
    # -------------------------------------------------------------------------

    async def _prepare_entities(
        self,
        entities: List[BaseEntity],
        sync_context: SyncContext,
    ) -> None:
        """Prepare entities: enrich metadata and compute hashes.

        Args:
            entities: Unique entities to prepare
            sync_context: Sync context
        """
        # Enrich with metadata
        await self._enrich_early_metadata(entities, sync_context)

        # Compute content hashes
        await hash_computer.compute_for_batch(entities, sync_context)

    # -------------------------------------------------------------------------
    # Phase 4: Handle KEEP-only batches
    # -------------------------------------------------------------------------

    async def _handle_keep_only_batch(
        self,
        batch: ActionBatch,
        sync_context: SyncContext,
    ) -> None:
        """Handle batch where all entities are KEEP (unchanged).

        Args:
            batch: ActionBatch with only KEEP actions
            sync_context: Sync context
        """
        if batch.keeps:
            # We record kept entities and trigger publish
            await self._tracker.record_kept(len(batch.keeps))
            await sync_context.state_publisher.check_and_publish()

            sync_context.logger.debug(
                f"All {len(batch.keeps)} entities unchanged - skipping pipeline"
            )

    # -------------------------------------------------------------------------
    # Phase 6: Update Entity Tracker
    # -------------------------------------------------------------------------

    async def _update_tracker(
        self,
        batch: ActionBatch,
        sync_context: SyncContext,
    ) -> None:
        """Update entity tracker with successful operations.

        Triggers pubsub updates via SyncStatePublisher.

        Args:
            batch: ActionBatch that was successfully processed
            sync_context: Sync context
        """
        # Collect counts by entity definition
        inserts_by_def: Dict[UUID, int] = defaultdict(int)
        updates_by_def: Dict[UUID, int] = defaultdict(int)
        deletes_by_def: Dict[UUID, int] = defaultdict(int)
        entity_names: Dict[UUID, str] = {}

        for action in batch.inserts:
            inserts_by_def[action.entity_definition_id] += 1
            entity_names[action.entity_definition_id] = action.entity_type

        for action in batch.updates:
            updates_by_def[action.entity_definition_id] += 1
            entity_names[action.entity_definition_id] = action.entity_type

        for action in batch.deletes:
            deletes_by_def[action.entity_definition_id] += 1
            entity_names[action.entity_definition_id] = action.entity_type

        # Update tracker in one call (includes kept/skipped from global stats)
        await self._tracker.record_batch_results(
            inserts_by_def=inserts_by_def,
            updates_by_def=updates_by_def,
            deletes_by_def=deletes_by_def,
            keeps_count=len(batch.keeps),
            entity_names=entity_names,
        )

        # Trigger pubsub update
        await sync_context.state_publisher.check_and_publish()

    # -------------------------------------------------------------------------
    # Orphan Identification
    # -------------------------------------------------------------------------

    async def _identify_orphans(self, sync_context: SyncContext) -> List[str]:
        """Identify orphaned entity IDs (in DB but not encountered).

        Args:
            sync_context: Sync context

        Returns:
            List of orphaned entity IDs
        """
        from airweave import crud
        from airweave.db.session import get_db_context

        # Get all encountered IDs
        encountered_ids = self._tracker.get_all_encountered_ids_flat()

        # Get all stored entity IDs for this sync
        async with get_db_context() as db:
            stored_entities = await crud.entity.get_by_sync_id(db=db, sync_id=sync_context.sync.id)

        # Find orphans
        orphan_ids = []
        for entity in stored_entities:
            if entity.entity_id not in encountered_ids:
                orphan_ids.append(entity.entity_id)

        if orphan_ids:
            sync_context.logger.info(
                f"🔍 Identified {len(orphan_ids)} orphaned entities "
                f"out of {len(stored_entities)} stored"
            )

        return orphan_ids

    # -------------------------------------------------------------------------
    # Temp File Cleanup
    # -------------------------------------------------------------------------

    async def _cleanup_temp_files_for_batch(
        self,
        batch: ActionBatch,
        sync_context: SyncContext,
    ) -> None:
        """Clean up temp files for processed batch.

        Args:
            batch: ActionBatch that was processed
            sync_context: Sync context
        """
        # Build a pseudo-partitions dict for compatibility with CleanupService
        partitions = {
            "inserts": [a.entity for a in batch.inserts],
            "updates": [a.entity for a in batch.updates],
        }
        await cleanup_service.cleanup_processed_files(partitions, sync_context)

    # -------------------------------------------------------------------------
    # Helper Methods (unchanged from original)
    # -------------------------------------------------------------------------

    def _get_flagged_field_value(self, entity: BaseEntity, flag_name: str) -> Any:
        """Extract value of field marked with specified flag."""
        flag_key = flag_name.value if hasattr(flag_name, "value") else flag_name

        for field_name, field_info in entity.model_fields.items():
            json_extra = field_info.json_schema_extra
            if json_extra and isinstance(json_extra, dict):
                if json_extra.get(flag_key):
                    return getattr(entity, field_name, None)

        return None

    def _populate_base_entity_fields_from_flags(self, entity: BaseEntity) -> None:
        """Populate BaseEntity fields from flagged fields."""
        if not entity.entity_id:
            flagged_value = self._get_flagged_field_value(entity, AirweaveFieldFlag.IS_ENTITY_ID)
            if flagged_value:
                entity.entity_id = str(flagged_value)

        if not entity.name:
            flagged_value = self._get_flagged_field_value(entity, AirweaveFieldFlag.IS_NAME)
            if flagged_value:
                entity.name = str(flagged_value)

        if not entity.created_at:
            flagged_value = self._get_flagged_field_value(entity, AirweaveFieldFlag.IS_CREATED_AT)
            if flagged_value is not None:
                entity.created_at = flagged_value

        if not entity.updated_at:
            flagged_value = self._get_flagged_field_value(entity, AirweaveFieldFlag.IS_UPDATED_AT)
            if flagged_value is not None:
                entity.updated_at = flagged_value

    async def _enrich_early_metadata(
        self,
        entities: List[BaseEntity],
        sync_context: SyncContext,
    ) -> None:
        """Set early metadata fields from sync_context."""
        from airweave.platform.entities._base import AirweaveSystemMetadata

        for entity in entities:
            if entity.airweave_system_metadata is None:
                entity.airweave_system_metadata = AirweaveSystemMetadata()

            entity.airweave_system_metadata.source_name = sync_context.source._short_name
            entity.airweave_system_metadata.entity_type = entity.__class__.__name__
            entity.airweave_system_metadata.sync_id = sync_context.sync.id
            entity.airweave_system_metadata.sync_job_id = sync_context.sync_job.id

        # Validate
        for entity in entities:
            if entity.airweave_system_metadata is None:
                raise SyncFailureError(
                    f"PROGRAMMING ERROR: airweave_system_metadata not initialized "
                    f"for entity {entity.entity_id}"
                )<|MERGE_RESOLUTION|>--- conflicted
+++ resolved
@@ -41,121 +41,7 @@
 
 
 class EntityPipeline:
-<<<<<<< HEAD
-    """Pipeline for processing entities with stateful tracking across sync lifecycle."""
-
-    # Entity types not yet supported by Vespa (need custom schemas)
-    # FileEntity, CodeFileEntity, EmailEntity, and WebEntity are now supported via schema inheritance
-    VESPA_UNSUPPORTED_TYPES = (PolymorphicEntity,)
-
-    def __init__(self):
-        """Initialize pipeline with empty entity tracking."""
-        self._entity_ids_encountered_by_type: Dict[str, Set[str]] = {}
-        self._dedupe_lock = asyncio.Lock()
-        self._entities_printed_count: int = 0
-
-    # ------------------------------------------------------------------------------------
-    # Vespa-specific helpers
-    # ------------------------------------------------------------------------------------
-
-    def _has_vespa_destination(self, sync_context: SyncContext) -> bool:
-        """Check if any destination is a Vespa destination.
-
-        Vespa handles chunking and embedding internally, so the pipeline
-        needs to skip those steps when Vespa is the target.
-        """
-        from airweave.platform.destinations.vespa import VespaDestination
-
-        return any(isinstance(dest, VespaDestination) for dest in sync_context.destinations)
-
-    def _filter_for_vespa(
-        self, entities: List[BaseEntity], sync_context: SyncContext
-    ) -> Tuple[List[BaseEntity], List[BaseEntity]]:
-        """Filter entities - only direct BaseEntity subclasses supported for Vespa.
-
-        Skipped types (need custom schemas later):
-        - FileEntity: has file-specific fields and binary content
-        - CodeFileEntity: has code-specific fields and AST data
-        - PolymorphicEntity: dynamic schema that varies per instance
-        - WebEntity: crawl-specific fields
-
-        Args:
-            entities: Entities to filter
-            sync_context: Sync context for logging
-
-        Returns:
-            Tuple of (compatible_entities, skipped_entities)
-        """
-        compatible = []
-        skipped = []
-
-        for entity in entities:
-            if isinstance(entity, self.VESPA_UNSUPPORTED_TYPES):
-                skipped.append(entity)
-            else:
-                compatible.append(entity)
-
-        if skipped:
-            sync_context.logger.info(
-                f"Skipped {len(skipped)} entities for Vespa (PolymorphicEntity not yet supported)"
-            )
-
-        return compatible, skipped
-
-    # ------------------------------------------------------------------------------------
-    # Cleanup orphaned entities
-    # ------------------------------------------------------------------------------------
-
-    async def cleanup_orphaned_entities(self, sync_context: SyncContext) -> None:
-        """Remove entities from database/destinations that were not encountered during sync."""
-        try:
-            orphaned = await self._identify_orphaned_entities(sync_context)
-
-            if not orphaned:
-                return
-
-            await self._remove_orphaned_entities(orphaned, sync_context)
-
-        except asyncio.CancelledError:
-            raise
-        except Exception as e:
-            sync_context.logger.error(f"💥 Cleanup failed: {str(e)}", exc_info=True)
-            raise
-
-    async def _identify_orphaned_entities(self, sync_context: SyncContext) -> List[models.Entity]:
-        """Fetch stored entities and filter to those not encountered during sync."""
-        # Log start of DB query
-        query_start = time.time()
-        sync_context.logger.info(
-            "🔍 [ORPHAN CLEANUP] Fetching all stored entities from database..."
-        )
-
-        async with get_db_context() as db:
-            stored_entities = await crud.entity.get_by_sync_id(db=db, sync_id=sync_context.sync.id)
-
-        query_duration = time.time() - query_start
-        sync_context.logger.info(
-            f"✅ [ORPHAN CLEANUP] Retrieved {len(stored_entities)} stored entities "
-            f"in {query_duration:.2f}s"
-        )
-
-        if not stored_entities:
-            return []
-
-        # Log comparison phase
-        compare_start = time.time()
-        encountered_ids = set().union(*self._entity_ids_encountered_by_type.values())
-        orphaned = [e for e in stored_entities if e.entity_id not in encountered_ids]
-        compare_duration = time.time() - compare_start
-
-        sync_context.logger.info(
-            f"📊 [ORPHAN CLEANUP] Analysis complete in {compare_duration:.2f}s: "
-            f"{len(encountered_ids)} encountered, {len(orphaned)} orphaned "
-            f"out of {len(stored_entities)} total"
-        )
-=======
     """Pipeline for processing entities with stateful tracking across sync lifecycle.
->>>>>>> c25a6a4f
 
     Uses dependency injection for all major components, configured at factory time.
     """
@@ -208,180 +94,11 @@
             await self._handle_keep_only_batch(batch, sync_context)
             return
 
-<<<<<<< HEAD
-        # Check if we're using Vespa - different processing path
-        is_vespa = self._has_vespa_destination(sync_context)
-
-        if is_vespa:
-            # Vespa path: filter unsupported types, build text, feed directly
-            # Vespa handles chunking and embedding internally via schema
-            vespa_entities, skipped = self._filter_for_vespa(entities_to_process, sync_context)
-
-            if skipped:
-                await sync_context.progress.increment("skipped", len(skipped))
-
-            if not vespa_entities:
-                sync_context.logger.debug("No Vespa-compatible entities to process")
-                await self._update_progress(partitions, sync_context)
-                return
-
-            # Build textual representations for Vespa entities
-            await self._build_textual_representations(vespa_entities, sync_context)
-
-            # Validate textual representations
-            for entity in vespa_entities:
-                if not entity.textual_representation:
-                    raise SyncFailureError(
-                        f"Entity {entity.__class__.__name__}[{entity.entity_id}] "
-                        f"has no textual_representation after _build_textual_representations()."
-                    )
-
-            # Persist directly to Vespa (NO chunking/embedding - Vespa handles this)
-            # VespaDestination.bulk_insert transforms entities to Vespa format internally
-            await self._persist_to_destinations(vespa_entities, partitions, sync_context)
-
-            # Release textual bodies after successful persist
-            for entity in vespa_entities:
-                entity.textual_representation = None
-
-        else:
-            # Traditional Qdrant path: chunk + embed + persist
-            await self._build_textual_representations(entities_to_process, sync_context)
-
-            # Filter out entities with empty textual_representation
-            valid_entities = []
-            for entity in entities_to_process:
-                text = entity.textual_representation
-                if not text or not text.strip():
-                    sync_context.logger.warning(
-                        "Entity %s[%s] has empty textual_representation, skipping.",
-                        entity.__class__.__name__,
-                        entity.entity_id,
-                    )
-                    continue
-                valid_entities.append(entity)
-
-            skipped = len(entities_to_process) - len(valid_entities)
-            if skipped:
-                await sync_context.progress.increment("skipped", skipped)
-            entities_to_process = valid_entities
-
-            # Chunk entities (entity multiplication: 1 entity → N chunk entities)
-            # entities_to_process may be empty if all failed conversion (handled in method)
-            if not entities_to_process:
-                sync_context.logger.debug("No entities to chunk - all failed conversion")
-                return
-
-            chunk_entities = await self._chunk_entities(entities_to_process, sync_context)
-
-            # Release large textual bodies on parent entities once chunks are created
-            for entity in entities_to_process:
-                entity.textual_representation = None
-
-            # Embed chunk entities (sets vectors field)
-            await self._embed_entities(chunk_entities, sync_context)
-
-            # Persist to destinations (COMMIT POINT)
-            await self._persist_to_destinations(chunk_entities, partitions, sync_context)
-
-            # Drop chunk payloads/vectors ASAP to minimise concurrent memory footprint
-            for chunk in chunk_entities:
-                chunk.textual_representation = None
-                if chunk.airweave_system_metadata:
-                    chunk.airweave_system_metadata.vectors = None
-            chunk_entities.clear()
-
-        # Persist to database (only after destination success)
-        await self._persist_to_database(partitions, sync_context)
-
-        # Update progress
-        await self._update_progress(partitions, sync_context)
-
-        # Progressive cleanup: delete temp files after successful processing
-        await self._cleanup_processed_files(partitions, sync_context)
-
-    # ------------------------------------------------------------------------------------
-    # Deduplication
-    # ------------------------------------------------------------------------------------
-
-    async def _filter_duplicates(
-        self, entities: List[BaseEntity], sync_context: SyncContext
-    ) -> List[BaseEntity]:
-        """Filter out duplicate entities that have already been encountered in this sync."""
-        unique_entities: List[BaseEntity] = []
-        skipped_count = 0
-
-        for entity in entities:
-            # Track by entity type to allow same IDs across different types
-            entity_type = entity.__class__.__name__
-
-            is_duplicate = False
-            async with self._dedupe_lock:
-                entity_ids = self._entity_ids_encountered_by_type.setdefault(entity_type, set())
-
-                # Check if we've already seen this entity ID for this type
-                if entity.entity_id in entity_ids:
-                    is_duplicate = True
-                else:
-                    # Mark as encountered
-                    entity_ids.add(entity.entity_id)
-
-            if is_duplicate:
-                skipped_count += 1
-                sync_context.logger.debug(
-                    f"Skipping duplicate entity: {entity_type}[{entity.entity_id}]"
-                )
-                continue
-
-            unique_entities.append(entity)
-
-        # Update progress with skip count
-        if skipped_count > 0:
-            await sync_context.progress.increment("skipped", skipped_count)
-            sync_context.logger.debug(
-                f"Filtered {skipped_count} duplicate entities from batch of {len(entities)}"
-            )
-
-        # Update entity encounter tracking for orphan detection
-        await sync_context.progress.update_entities_encountered_count(
-            self._entity_ids_encountered_by_type
-        )
-
-        return unique_entities
-
-    # ------------------------------------------------------------------------------------
-    # Early Metadata Enrichment
-    # ------------------------------------------------------------------------------------
-
-    def _get_flagged_field_value(self, entity: BaseEntity, flag_name: str) -> Any:
-        """Extract value of field marked with specified flag."""
-        # Support both raw string keys ("is_entity_id") and AirweaveFieldFlag enum values
-        flag_key = flag_name.value if hasattr(flag_name, "value") else flag_name
-
-        # Iterate through entity's model fields
-        for field_name, field_info in entity.model_fields.items():
-            # Check if field has json_schema_extra with the flag
-            json_extra = field_info.json_schema_extra
-            if json_extra and isinstance(json_extra, dict):
-                if json_extra.get(flag_key):
-                    return getattr(entity, field_name, None)
-
-        return None
-
-    def _populate_base_entity_fields_from_flags(self, entity: BaseEntity) -> None:
-        """Populate BaseEntity fields from flagged fields."""
-        # Extract entity_id from is_entity_id flag if not already set
-        if not entity.entity_id:
-            flagged_value = self._get_flagged_field_value(entity, AirweaveFieldFlag.IS_ENTITY_ID)
-            if flagged_value:
-                entity.entity_id = str(flagged_value)
-=======
         # Phase 5: Dispatch to all handlers (handlers process content as needed)
         # Content processing (text → chunks → embeddings) is now handled per-handler:
         # - VectorDBHandler: Processes for vector DBs (Qdrant, Pinecone)
         # - SelfProcessingHandler: Passes raw entities (Vespa)
         await self._dispatcher.dispatch(batch, sync_context)
->>>>>>> c25a6a4f
 
         # Phase 6: Update tracker with successes → triggers pubsub
         await self._update_tracker(batch, sync_context)
@@ -392,62 +109,8 @@
     async def cleanup_orphaned_entities(self, sync_context: SyncContext) -> None:
         """Remove entities from database/destinations that were not encountered during sync.
 
-<<<<<<< HEAD
-        Returns:
-            Markdown formatted metadata section
-        """
-        # Skip metadata for code files - AST chunking works better on raw code
-        if isinstance(entity, CodeFileEntity):
-            return ""
-
-        entity_type = entity.__class__.__name__
-        lines = [
-            "# Metadata",
-            "",
-            f"**Source**: {source_name}",
-            f"**Type**: {entity_type}",
-            f"**Name**: {entity.name}",
-        ]
-
-        # Add timestamps if present (makes them searchable via text index)
-        if entity.created_at:
-            lines.append(f"**Created**: {entity.created_at.isoformat()}")
-        if entity.updated_at:
-            lines.append(f"**Updated**: {entity.updated_at.isoformat()}")
-
-        # Add breadcrumb path if present (shows hierarchy with types)
-        if entity.breadcrumbs and len(entity.breadcrumbs) > 0:
-            # Format: "Type: Name → Type: Name" (strip source prefix and "Entity" suffix)
-            path_parts = []
-            for bc in entity.breadcrumbs:
-                # Clean entity type: "AsanaProjectEntity" → "Project"
-                clean_type = bc.entity_type
-                # Remove "Entity" suffix
-                if clean_type.endswith("Entity"):
-                    clean_type = clean_type[:-6]  # Remove last 6 chars ("Entity")
-                # Remove source prefix (e.g., "Asana", "Jira", "GitHub")
-                # Look for capital letter after first one as delimiter
-                for i in range(1, len(clean_type)):
-                    if clean_type[i].isupper():
-                        clean_type = clean_type[i:]
-                        break
-                path_parts.append(f"{clean_type}: {bc.name}")
-            path_str = " → ".join(path_parts)
-            lines.append(f"**Path**: {path_str}")
-
-        embeddable_fields = self._extract_embeddable_fields(entity)
-        if embeddable_fields:
-            lines.append("")
-            lines.append(self._format_embeddable_fields_as_markdown(embeddable_fields))
-
-        return "\n".join(lines)
-
-    def _determine_converter_for_file(self, file_path: str):
-        """Determine converter module based on file extension.
-=======
         Called at the end of sync to clean up entities that exist in the database
         but were not seen during this sync run (deleted at source).
->>>>>>> c25a6a4f
 
         Args:
             sync_context: Sync context
