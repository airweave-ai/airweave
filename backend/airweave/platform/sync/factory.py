--- conflicted
+++ resolved
@@ -115,12 +115,10 @@
         # 1. Action Resolver
         action_resolver = ActionResolver(entity_map=sync_context.entity_map)
 
-<<<<<<< HEAD
         # 2. Handlers - grouped by destination processing requirements
         handlers = cls._create_destination_handlers(sync_context)
         handlers.append(ArfHandler())  # ARF storage for audit/replay
         handlers.append(PostgresMetadataHandler())  # Metadata (runs last)
-=======
         # 2. Handlers - conditionally created based on execution_config
         config = sync_context.execution_config
         enable_vector = config is None or config.enable_vector_handlers
@@ -153,7 +151,6 @@
 
         if not handlers:
             logger.warning("No handlers created - sync will fetch entities but not persist them")
->>>>>>> 0d45f182
 
         # 3. Action Dispatcher
         action_dispatcher = ActionDispatcher(handlers=handlers)
