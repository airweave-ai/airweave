--- conflicted
+++ resolved
@@ -376,9 +376,7 @@
 
     access_token: str = Field(
         title="Access Token", description="The access token for your Todoist app."
-<<<<<<< HEAD
-    )
-
+    )
 
 class TrelloAuthConfig(AuthConfig):
     """Trello authentication credentials schema."""
@@ -402,7 +400,4 @@
 
     consumer_key: str = Field(..., description="WooCommerce API consumer key")
     consumer_secret: str = Field(..., description="WooCommerce API consumer secret")
-    store_url: str = Field(..., description="WooCommerce store URL (e.g., https://example.com)")
-=======
-    )
->>>>>>> 86c999b0
+    store_url: str = Field(..., description="WooCommerce store URL (e.g., https://example.com)")