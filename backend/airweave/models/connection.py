"""Connection model."""

from typing import TYPE_CHECKING, Optional
from uuid import UUID

from sqlalchemy import CheckConstraint, ForeignKey, String
from sqlalchemy import Enum as SQLAlchemyEnum
from sqlalchemy.orm import Mapped, mapped_column, relationship

from airweave.core.shared_models import ConnectionStatus, IntegrationType
from airweave.models._base import Base

if TYPE_CHECKING:
    from airweave.models.destination import Destination
    from airweave.models.embedding_model import EmbeddingModel
    from airweave.models.integration_credential import IntegrationCredential
    from airweave.models.source import Source


class Connection(Base):
    """Connection model to manage relationships between integrations and their credentials."""

    __tablename__ = "connection"

    name: Mapped[str] = mapped_column(String, nullable=False)
    integration_type: Mapped[IntegrationType] = mapped_column(
        SQLAlchemyEnum(IntegrationType), nullable=False
    )
    status: Mapped[ConnectionStatus] = mapped_column(
        SQLAlchemyEnum(ConnectionStatus), default=ConnectionStatus.ACTIVE
    )
    organization_id: Mapped[UUID] = mapped_column(ForeignKey("organization.id"), nullable=True)
    created_by_email: Mapped[str] = mapped_column(String, nullable=True)
    modified_by_email: Mapped[str] = mapped_column(String, nullable=True)

    # Foreign keys
    integration_credential_id: Mapped[Optional[UUID]] = mapped_column(
        ForeignKey("integration_credential.id"), nullable=True
    )
    short_name: Mapped[str] = mapped_column(String, nullable=False)

    # Relationships
    integration_credential: Mapped[Optional["IntegrationCredential"]] = relationship(
        "IntegrationCredential", back_populates="connections"
    )
    source: Mapped[Optional["Source"]] = relationship(
        "Source",
        primaryjoin="and_(foreign(Connection.short_name)==remote(Source.short_name), "
        "Connection.integration_type=='SOURCE')",
        foreign_keys=[short_name],
        viewonly=True,
        lazy="noload",
    )
    destination: Mapped[Optional["Destination"]] = relationship(
        "Destination",
        primaryjoin="and_(foreign(Connection.short_name)==remote(Destination.short_name), "
        "Connection.integration_type=='DESTINATION')",
        foreign_keys=[short_name],
        viewonly=True,
        lazy="noload",
    )
    embedding_model: Mapped[Optional["EmbeddingModel"]] = relationship(
        "EmbeddingModel",
        primaryjoin="and_(foreign(Connection.short_name)==remote(EmbeddingModel.short_name), "
        "Connection.integration_type=='EMBEDDING_MODEL')",
        foreign_keys=[short_name],
        viewonly=True,
        lazy="noload",
    )

    __table_args__ = (
        # Enforce that organization_id, created_by_email, and modified_by_email are not null
        # except for the specific native connections
        CheckConstraint(
            """
            (short_name IN ('weaviate_native', 'neo4j_native', 'local_text2vec'))
            OR
<<<<<<< HEAD
            (organization_id IS NOT NULL AND created_by_email IS NOT NULL AND
            modified_by_email IS NOT NULL)
=======
            (organization_id IS NOT NULL
             AND created_by_email IS NOT NULL
             AND modified_by_email IS NOT NULL)
>>>>>>> 6c5eefb4
            """,
            name="ck_connection_native_or_complete",
        ),
    )<|MERGE_RESOLUTION|>--- conflicted
+++ resolved
@@ -68,21 +68,16 @@
         lazy="noload",
     )
 
-    __table_args__ = (
+__table_args__ = (
         # Enforce that organization_id, created_by_email, and modified_by_email are not null
         # except for the specific native connections
         CheckConstraint(
             """
             (short_name IN ('weaviate_native', 'neo4j_native', 'local_text2vec'))
             OR
-<<<<<<< HEAD
-            (organization_id IS NOT NULL AND created_by_email IS NOT NULL AND
-            modified_by_email IS NOT NULL)
-=======
             (organization_id IS NOT NULL
              AND created_by_email IS NOT NULL
              AND modified_by_email IS NOT NULL)
->>>>>>> 6c5eefb4
             """,
             name="ck_connection_native_or_complete",
         ),
