"""Main module of the FastAPI application.

This module sets up the FastAPI application and the middleware to log incoming requests
and unhandled exceptions.
"""

import os
import subprocess
import sys
from contextlib import asynccontextmanager

from fastapi import FastAPI
from fastapi.exceptions import RequestValidationError
from fastapi.responses import HTMLResponse
from pydantic import ValidationError

from airweave.api.middleware import (
    DynamicCORSMiddleware,
    add_request_id,
    airweave_exception_handler,
    exception_logging_middleware,
    invalid_state_exception_handler,
    log_requests,
    not_found_exception_handler,
    payment_required_exception_handler,
    permission_exception_handler,
    usage_limit_exceeded_exception_handler,
    validation_exception_handler,
)
from airweave.api.router import TrailingSlashRouter
from airweave.api.v1.api import api_router
from airweave.core.config import settings
from airweave.core.exceptions import (
    AirweaveException,
    InvalidStateError,
    NotFoundException,
    PaymentRequiredException,
    PermissionException,
    UsageLimitExceededException,
)
from airweave.core.logging import logger
from airweave.db.init_db import init_db
from airweave.db.session import AsyncSessionLocal
from airweave.platform.db_sync import sync_platform_components
from airweave.platform.entities._base import ensure_file_entity_models


@asynccontextmanager
async def lifespan(app: FastAPI):
    """Lifespan context manager for startup and shutdown events.

    Runs alembic migrations and syncs platform components.
    """
    async with AsyncSessionLocal() as db:
        if settings.RUN_ALEMBIC_MIGRATIONS:
            logger.info("Running alembic migrations...")
            env = os.environ.copy()
            backend_dir = os.path.dirname(os.path.dirname(os.path.abspath(__file__)))
            env["PYTHONPATH"] = backend_dir
            subprocess.run(
<<<<<<< HEAD
                ["alembic", "upgrade", "heads"],
=======
                [sys.executable, "-m", "alembic", "upgrade", "head"],
>>>>>>> 12eaf27e
                check=True,
                cwd=backend_dir,
                env=env,
            )
        if settings.RUN_DB_SYNC:
            # Ensure all FileEntity subclasses have their parent and chunk models created
            ensure_file_entity_models()
            await sync_platform_components("airweave/platform", db)
        await init_db(db)

    yield


# Create FastAPI app with our custom router and disable FastAPI's built-in redirects
app = FastAPI(
    title=settings.PROJECT_NAME,
    openapi_url="/openapi.json",
    lifespan=lifespan,
    router=TrailingSlashRouter(),
    redirect_slashes=False,  # Critical: disable FastAPI's built-in slash redirects
)

app.include_router(api_router)

# Register middleware directly
app.middleware("http")(add_request_id)
app.middleware("http")(log_requests)
app.middleware("http")(exception_logging_middleware)

# Register exception handlers
app.exception_handler(RequestValidationError)(validation_exception_handler)
app.exception_handler(ValidationError)(validation_exception_handler)
app.exception_handler(PermissionException)(permission_exception_handler)
app.exception_handler(NotFoundException)(not_found_exception_handler)
app.exception_handler(PaymentRequiredException)(payment_required_exception_handler)
app.exception_handler(UsageLimitExceededException)(usage_limit_exceeded_exception_handler)
app.exception_handler(InvalidStateError)(invalid_state_exception_handler)

# Register custom Airweave exception handlers
app.exception_handler(AirweaveException)(airweave_exception_handler)

# Default CORS origins - white labels and environment variables can extend this
CORS_ORIGINS = [
    "http://localhost:5173",
    "localhost:8001",
    "http://localhost:8080",
    "https://app.dev-airweave.com",
    "https://app.stg-airweave.com",
    "https://app.airweave.ai",
    "https://docs.airweave.ai",
    "localhost:3000",
]

if settings.ADDITIONAL_CORS_ORIGINS:
    additional_origins = settings.ADDITIONAL_CORS_ORIGINS.split(",")
    if settings.ENVIRONMENT == "local":
        CORS_ORIGINS.append("*")  # Allow all origins in local environment
    else:
        CORS_ORIGINS.extend(additional_origins)

# Add the dynamic CORS middleware that handles both default origins and white label specific origins
app.add_middleware(
    DynamicCORSMiddleware,
    default_origins=CORS_ORIGINS,
)


@app.get("/", response_class=HTMLResponse, include_in_schema=False)
async def show_docs_reference() -> HTMLResponse:
    """Root endpoint to display the API documentation.

    Returns:
    -------
        HTMLResponse: The HTML content to display the API documentation.

    """
    html_content = """
<!DOCTYPE html>
<html>
    <head>
        <title>Airweave API</title>
    </head>
    <body>
        <h1>Welcome to the Airweave API</h1>
        <p>Please visit the <a href="https://docs.airweave.ai">docs</a> for more information.</p>
    </body>
</html>
    """
    return HTMLResponse(content=html_content)<|MERGE_RESOLUTION|>--- conflicted
+++ resolved
@@ -58,11 +58,7 @@
             backend_dir = os.path.dirname(os.path.dirname(os.path.abspath(__file__)))
             env["PYTHONPATH"] = backend_dir
             subprocess.run(
-<<<<<<< HEAD
-                ["alembic", "upgrade", "heads"],
-=======
-                [sys.executable, "-m", "alembic", "upgrade", "head"],
->>>>>>> 12eaf27e
+                [sys.executable, "-m", "alembic", "upgrade", "heads"],
                 check=True,
                 cwd=backend_dir,
                 env=env,
