--- conflicted
+++ resolved
@@ -28,17 +28,14 @@
 from airweave.api.router import TrailingSlashRouter
 from airweave.api.v1.api import api_router
 from airweave.core.config import settings
-<<<<<<< HEAD
-from airweave.core.exceptions import AirweaveException, NotFoundException, PermissionException
-=======
 from airweave.core.exceptions import (
+    AirweaveException,
     InvalidStateError,
     NotFoundException,
     PaymentRequiredException,
     PermissionException,
     UsageLimitExceededException,
 )
->>>>>>> 974c6f28
 from airweave.core.logging import logger
 from airweave.db.init_db import init_db
 from airweave.db.session import AsyncSessionLocal
