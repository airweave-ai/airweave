--- conflicted
+++ resolved
@@ -174,54 +174,20 @@
 @router.post("/{source_connection_id}/run", response_model=schemas.SourceConnectionJob)
 async def run(
     *,
-<<<<<<< HEAD
-    db: AsyncSession = Depends(deps.get_db),
-    source_connection_id: UUID = Path(
-        ..., description="The unique identifier of the source connection to sync"
-    ),
-    access_token: Optional[str] = Body(
-        None,
-        embed=True,
-        description=(
-            "This parameter gives you the ability to start a sync job with an access "
-            "token for an OAuth2.0 source directly instead of using the credentials "
-            "that Airweave has stored for you. Learn more about direct token injection "
-            "[here](https://docs.airweave.ai/direct-token-injection)."
-        ),
-        examples=[
-            "ya29.a0AfH6SMBxxxxxxxxxxxxxxxxxxxxxxxxxxxxxxxxxxxxxxxxxxxxxxxxxxxxxxxx",
-            "gho_abcdefghijklmnopqrstuvwxyz1234567890",
-            "sk-1234567890abcdefghijklmnopqrstuvwxyzABCDEFGHIJKLMNOPQR",
-        ],
-    ),
-    force_full_sync: bool = Body(
-        False,
-        embed=True,
-        description=(
-            "If True, forces a complete full sync by ignoring any existing cursor data. "
-            "This ensures all entities are fetched from the source, not just incremental changes. "
-            "Useful for testing or when cursor data might be stale."
-        ),
-    ),
-=======
-    db: AsyncSession = Depends(get_db),
-    source_connection_id: UUID,
->>>>>>> f71d93e4
+    db: AsyncSession = Depends(get_db),
+    source_connection_id: UUID,
     ctx: ApiContext = Depends(deps.get_context),
     guard_rail: GuardRailService = Depends(deps.get_guard_rail_service),
 ) -> schemas.SourceConnectionJob:
     """Trigger a sync run for a source connection.
 
-<<<<<<< HEAD
+    Runs are always executed through Temporal workflow engine.
     Starts an immediate synchronization job that extracts fresh data from your source,
     transforms it according to your configuration, and updates the destination systems.
     The job runs asynchronously and endpoint returns immediately with tracking information.
     
     Set force_full_sync=True to bypass cursor data and perform a complete full sync,
     useful for testing or when cursor data might be stale.
-=======
-    Runs are always executed through Temporal workflow engine.
->>>>>>> f71d93e4
     """
     # Check if organization is allowed to process entities
     await guard_rail.is_allowed(ActionType.ENTITIES)
@@ -233,7 +199,6 @@
     )
     return run
 
-<<<<<<< HEAD
     collection = await crud.collection.get_by_readable_id(
         db=db, readable_id=source_connection_with_auth.collection, ctx=ctx
     )
@@ -317,17 +282,8 @@
     )
 
 
-@router.get(
-    "/{source_connection_id}/jobs",
-    response_model=List[schemas.SourceConnectionJob],
-    responses=create_job_list_response(["completed"], "Complete sync job history"),
-)
-async def list_jobs(
-=======
-
 @router.get("/{source_connection_id}/jobs", response_model=List[schemas.SourceConnectionJob])
 async def get_source_connection_jobs(
->>>>>>> f71d93e4
     *,
     db: AsyncSession = Depends(get_db),
     source_connection_id: UUID,
