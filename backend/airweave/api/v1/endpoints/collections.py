--- conflicted
+++ resolved
@@ -15,7 +15,6 @@
 )
 from airweave.api.router import TrailingSlashRouter
 from airweave.core.collection_service import collection_service
-from airweave.core.exceptions import NotFoundException
 from airweave.core.guard_rail_service import GuardRailService
 from airweave.core.logging import ContextualLogger
 from airweave.core.shared_models import ActionType
@@ -170,190 +169,6 @@
     return await crud.collection.remove(db, id=db_obj.id, ctx=ctx)
 
 
-<<<<<<< HEAD
-=======
-@router.get(
-    "/{readable_id}/search",
-    response_model=schemas.SearchResponse,
-    responses=create_search_response("raw_results", "Raw search results with metadata"),
-)
-@track_search_operation()
-async def search(
-    readable_id: str = Path(
-        ..., description="The unique readable identifier of the collection to search"
-    ),
-    query: str = Query(
-        ...,
-        description="The search query text to find relevant documents and data",
-        examples=["customer payment issues", "Q4 revenue trends", "support tickets about billing"],
-    ),
-    response_type: ResponseType = Query(
-        ResponseType.RAW,
-        description=(
-            "Format of the response: 'raw' returns search results, "
-            "'completion' returns AI-generated answers"
-        ),
-        examples=["raw", "completion"],
-    ),
-    limit: int = Query(100, ge=1, le=1000, description="Maximum number of results to return"),
-    offset: int = Query(0, ge=0, description="Number of results to skip for pagination"),
-    recency_bias: float | None = Query(
-        None,
-        ge=0.0,
-        le=1.0,
-        description=(
-            "How much to weigh recency vs similarity (0..1). "
-            "0 = no recency effect; 1 = rank by recency only."
-        ),
-    ),
-    db: AsyncSession = Depends(deps.get_db),
-    guard_rail: GuardRailService = Depends(deps.get_guard_rail_service),
-    ctx: ApiContext = Depends(deps.get_context),
-) -> schemas.SearchResponse:
-    """Search across all data sources within the specified collection.
-
-    This GET endpoint provides basic search functionality. For advanced filtering
-    and options, use the POST /search endpoint.
-    """
-    await guard_rail.is_allowed(ActionType.QUERIES)
-    # Check if the organization is allowed to perform queries
-    ctx.logger.info(
-        f"Searching collection {readable_id} with query: {query} "
-        f"with response_type: {response_type}, limit: {limit}, offset: {offset}"
-    )
-
-    # Create a SearchRequest from the query parameters.
-    # Do not override feature flags here; rely on centralized defaults in the ConfigBuilder
-    # so that behavior is defined in a single place.
-    search_request = SearchRequest(
-        query=query,
-        response_type=response_type,
-        limit=limit,
-        offset=offset,
-        score_threshold=None,
-        recency_bias=recency_bias,
-    )
-
-    try:
-        result = await search_service.search_with_request(
-            db,
-            readable_id=readable_id,
-            search_request=search_request,
-            ctx=ctx,
-        )
-
-        # Increment usage after successful search
-        await guard_rail.increment(ActionType.QUERIES)
-
-        return result
-    except NotFoundException:
-        # Let NotFoundException bubble up to middleware for 404 handling
-        raise
-    except Exception as e:
-        ctx.logger.error(f"Search error for collection {readable_id}: {str(e)}")
-
-        # Check if it's a connection error
-        error_message = str(e).lower()
-        if (
-            "connection" in error_message
-            or "refused" in error_message
-            or "timeout" in error_message
-        ):
-            raise HTTPException(
-                status_code=503,
-                detail="Vector database service is currently unavailable. Please try again later.",
-            ) from e
-        else:
-            # For other errors, log details but return generic message
-            raise HTTPException(
-                status_code=500, detail="An error occurred while searching. Please try again later."
-            ) from e
-
-
-@router.post(
-    "/{readable_id}/search",
-    response_model=schemas.SearchResponse,
-    responses=create_search_response("completion_response", "Search with AI-generated completion"),
-)
-@track_search_operation()
-async def search_advanced(
-    readable_id: str = Path(
-        ..., description="The unique readable identifier of the collection to search"
-    ),
-    search_request: SearchRequest = ...,
-    db: AsyncSession = Depends(deps.get_db),
-    guard_rail: GuardRailService = Depends(deps.get_guard_rail_service),
-    ctx: ApiContext = Depends(deps.get_context),
-) -> schemas.SearchResponse:
-    """Advanced search with comprehensive filtering and options.
-
-    This endpoint supports:
-    - Metadata filtering using Qdrant's native filter syntax
-    - Pagination with offset and limit
-    - Score threshold filtering
-    - Query expansion strategies (default: AUTO, generates up to 4 variations)
-    - Automatic filter extraction from natural language (default: ON)
-    - LLM-based result reranking (default: ON)
-
-    Default behavior:
-    - Query expansion: ON (AUTO strategy)
-    - Query interpretation: ON (extracts filters from natural language)
-    - Reranking: ON (improves relevance using LLM)
-    - Score threshold: None (no filtering)
-
-    To disable features, explicitly set:
-    - enable_reranking: false
-    - enable_query_interpretation: false
-    - expansion_strategy: "no_expansion"
-    """
-    await guard_rail.is_allowed(ActionType.QUERIES)
-    ctx.logger.info(
-        f"Advanced search in collection {readable_id} with query: {search_request.query} "
-        f"and filter: {search_request.filter}"
-    )
-
-    try:
-        result = await search_service.search_with_request(
-            db,
-            readable_id=readable_id,
-            search_request=search_request,
-            ctx=ctx,
-        )
-
-        # Increment usage after successful search
-        await guard_rail.increment(ActionType.QUERIES)
-
-        return result
-    except NotFoundException:
-        # Let NotFoundException bubble up to middleware for 404 handling
-        raise
-    except Exception as e:
-        ctx.logger.error(f"Advanced search error for collection {readable_id}: {str(e)}")
-
-        # Check if it's a connection error or filter validation error
-        error_message = str(e).lower()
-        if (
-            "connection" in error_message
-            or "refused" in error_message
-            or "timeout" in error_message
-        ):
-            raise HTTPException(
-                status_code=503,
-                detail="Vector database service is currently unavailable. Please try again later.",
-            ) from e
-        elif "invalid filter" in error_message:
-            raise HTTPException(
-                status_code=422,
-                detail=f"Invalid filter format: {str(e)}",
-            ) from e
-        else:
-            # For other errors, log details but return generic message
-            raise HTTPException(
-                status_code=500, detail="An error occurred while searching. Please try again later."
-            ) from e
-
-
->>>>>>> f7fa45c2
 @router.post(
     "/{readable_id}/refresh_all",
     response_model=List[schemas.SourceConnectionJob],
