--- conflicted
+++ resolved
@@ -454,18 +454,11 @@
             if sync_job is not None:
                 sync_job = schemas.SyncJob.model_validate(sync_job, from_attributes=True)
                 source_connection.status = SourceConnectionStatus.IN_PROGRESS
-<<<<<<< HEAD
-                source_connection.last_sync_job_status = sync_job.status
-                source_connection.last_sync_job_id = sync_job.id
-                source_connection.last_sync_job_started_at = sync_job.started_at
-                source_connection.last_sync_job_completed_at = sync_job.completed_at
-=======
                 source_connection.latest_sync_job_status = sync_job.status
                 source_connection.latest_sync_job_id = sync_job.id
                 source_connection.latest_sync_job_started_at = sync_job.started_at
                 source_connection.latest_sync_job_completed_at = sync_job.completed_at
                 source_connection.latest_sync_job_error = sync_job.error if sync_job.error else None
->>>>>>> 18fc93f3
             else:
                 source_connection.status = SourceConnectionStatus.ACTIVE
                 source_connection.last_sync_job_status = None
