--- conflicted
+++ resolved
@@ -33,28 +33,6 @@
         dest_data = await self._get_destinations_and_destination_connections(db, sync, current_user)
         destinations, destination_connections = dest_data
 
-<<<<<<< HEAD
-        nodes, edges = await self._initialize_dag_components(
-            source, source_connection, destinations, destination_connections
-        )
-        await self._process_entity_definitions(
-            db, entity_definitions, file_chunker, nodes, edges
-        )
-        return await self._create_and_return_dag(db, sync, nodes, edges, current_user, uow)
-=======
-        # Get source connection and entity definitions
-        (
-            source,
-            source_connection,
-            entity_definitions,
-        ) = await self._get_source_and_entity_definitions(db, sync, current_user)
-
-        # Get or create destinations
-        (
-            destinations,
-            destination_connections,
-        ) = await self._get_destinations_and_destination_connections(db, sync, current_user)
-
         # Initialize DAG components
         nodes: List[DagNodeCreate] = []
         edges: List[DagEdgeCreate] = []
@@ -86,29 +64,15 @@
         """Create source and destination nodes for the DAG."""
         source_node_id = uuid4()
         destination_node_ids = []
->>>>>>> 6c5eefb4
-
-    async def _initialize_dag_components(
-        self,
-        source: Any,
-        source_connection: Any,
-        destinations: List[Any],
-        destination_connections: List[Any],
-    ) -> Tuple[List[DagNodeCreate], List[DagEdgeCreate]]:
-        nodes = [
-    DagNodeCreate(
-        id=uuid4(),
-        type=NodeType.source,
-        name=source.name,
-        connection_id=source_connection.id
-            )
-        ]
-        edges = []
-        destination_node_ids = []
-
-        for destination, destination_connection in zip(
-            destinations, destination_connections, strict=True
-        ):
+        nodes.append(
+            DagNodeCreate(
+                id=source_node_id,
+                type=NodeType.source,
+                name=source.name,
+                connection_id=source_connection.id,
+            )
+        )
+        for destination, destination_connection in zip(destinations, destination_connections, strict=True):
             dest_node_id = uuid4()
             destination_node_ids.append(dest_node_id)
             nodes.append(
@@ -116,25 +80,9 @@
                     id=dest_node_id,
                     type=NodeType.destination,
                     name=destination.name,
-                    connection_id=destination_connection.id
-                )
-            )
-        return nodes, edges
-
-    async def _process_entity_definitions(
-        self,
-        db: AsyncSession,
-        entity_definitions: Dict[UUID, Dict[str, Any]],
-        file_chunker: Any,
-        nodes: List[DagNodeCreate],
-        edges: List[DagEdgeCreate],
-    ) -> Set[UUID]:
-        processed_entity_ids = set()
-        source_node_id = next(node.id for node in nodes if node.type == NodeType.source)
-        destination_node_ids = [node.id for node in nodes if node.type == NodeType.destination]
-
-<<<<<<< HEAD
-=======
+                    connection_id=destination_connection.id,
+                )
+            )
         return source_node_id, destination_node_ids
 
     async def _process_all_entity_definitions(
@@ -149,7 +97,6 @@
         edges,
     ):
         """Process all entity definitions and create corresponding nodes and edges."""
->>>>>>> 6c5eefb4
         for entity_definition_id, entity_data in entity_definitions.items():
             if entity_definition_id in processed_entity_ids:
                 continue
@@ -173,42 +120,6 @@
                     processed_entity_ids=processed_entity_ids,
                 )
             else:
-<<<<<<< HEAD
-                entity_node_id = uuid4()
-                nodes.append(
-                    DagNodeCreate(
-                        id=entity_node_id,
-                        type=NodeType.entity,
-                        name=entity_definition.name,
-                        entity_definition_id=entity_definition_id
-                    )
-                )
-                edges.append(
-                        DagEdgeCreate(
-                            from_node_id=source_node_id,
-                            to_node_id=entity_node_id
-                        )
-                    )
-                for dest_node_id in destination_node_ids:
-                    edges.append(
-                        DagEdgeCreate(
-                            from_node_id=entity_node_id,
-                            to_node_id=dest_node_id
-                        )
-                    )
-
-        return processed_entity_ids
-
-    async def _create_and_return_dag(
-        self,
-        db: AsyncSession,
-        sync: Any,
-        nodes: List[DagNodeCreate],
-        edges: List[DagEdgeCreate],
-        current_user: schemas.User,
-        uow: UnitOfWork,
-    ) -> schemas.SyncDag:
-=======
                 await self._process_regular_entity(
                     entity_definition_id,
                     entity_definition,
@@ -259,12 +170,11 @@
         self, db, sync, sync_id, nodes, edges, current_user, uow
     ) -> schemas.SyncDag:
         """Create and save the DAG with nodes and edges."""
->>>>>>> 6c5eefb4
         sync_dag_create = SyncDagCreate(
             name=f"DAG for {sync.name}",
             sync_id=sync.id,
             nodes=nodes,
-            edges=edges
+            edges=edges,
         )
         try:
             from airweave.core.logging import logger
@@ -273,34 +183,16 @@
                 f"and {len(edges)} edges"
             )
             sync_dag = await crud.sync_dag.create_with_nodes_and_edges(
-            db,
-            obj_in=sync_dag_create,
-            current_user=current_user,
-            uow=uow
-        )
+                db,
+                obj_in=sync_dag_create,
+                current_user=current_user,
+                uow=uow,
+            )
             logger.info(f"Successfully created DAG with ID {sync_dag.id}")
             return schemas.SyncDag.model_validate(sync_dag, from_attributes=True)
         except Exception as e:
             from airweave.core.logging import logger
             logger.error(f"Error creating DAG: {e}")
-<<<<<<< HEAD
-            logger.error(f"Total nodes: {len(nodes)}, Total edges: {len(edges)}")
-            node_ids = [node.id for node in nodes]
-            duplicate_ids = {id: count for id, count in Counter(node_ids).items() if count > 1}
-            if duplicate_ids:
-                logger.error(f"Found duplicate node IDs: {duplicate_ids}")
-            edge_relationships = [(edge.from_node_id, edge.to_node_id) for edge in edges]
-            node_id_set = set(node_ids)
-            invalid_edges = [
-                f"Edge from_node_id {from_id} not in nodes" if from_id not in node_id_set else
-                f"Edge to_node_id {to_id} not in nodes" if to_id not in node_id_set else None
-                for from_id, to_id in edge_relationships
-            ]
-            invalid_edges = [msg for msg in invalid_edges if msg]
-            if invalid_edges:
-                logger.error(f"Found invalid edges: {invalid_edges}")
-            raise
-=======
 
             self._log_dag_errors(nodes, edges)
             raise
@@ -331,7 +223,6 @@
 
         if invalid_edges:
             logger.error(f"Found invalid edges: {invalid_edges}")
->>>>>>> 6c5eefb4
 
     async def _get_and_validate_sync(
         self, db: AsyncSession, sync_id: UUID, current_user: schemas.User
@@ -339,17 +230,14 @@
         """Get and validate that the sync exists.
 
         Args:
-        ----
             db (AsyncSession): The database session.
             sync_id (UUID): The ID of the sync to get.
             current_user (schemas.User): The current user.
 
         Returns:
-        -------
             schemas.Sync: The sync.
 
         Raises:
-        ------
             Exception: If the sync is not found.
         """
         sync = await crud.sync.get(db, id=sync_id, current_user=current_user, with_connections=True)
@@ -400,18 +288,15 @@
         """Get or create destinations and destination connections.
 
         Args:
-        ----
             db (AsyncSession): The database session.
             sync (schemas.Sync): The sync to get the destinations and destination connections for.
             current_user (schemas.User): The current user.
 
         Returns:
-        -------
             Tuple[List[schemas.Destination], List[schemas.Connection]]: The destinations and
                 destination connections.
 
         Raises:
-        ------
             HTTPException: If a destination or destination connection is not found.
         """
         # Initialize lists
@@ -544,12 +429,10 @@
         """Get the parent and chunk entity classes for a given entity definition.
 
         Args:
-        ----
             entity_definition (schemas.EntityDefinition): The entity definition to get the parent
                 and chunk entity classes for.
 
         Returns:
-        -------
             tuple[Type[ParentEntity], Type[ChunkEntity]]: The parent and chunk entity classes.
         """
         entity_class = resource_locator.get_entity_definition(entity_definition)
@@ -561,12 +444,10 @@
         """Get the entity definition for a given entity class.
 
         Args:
-        ----
             db (AsyncSession): The database session.
             entity_class (Type[BaseEntity]): The entity class to get the entity definition for.
 
         Returns:
-        -------
             schemas.EntityDefinition: The entity definition.
         """
         entity_definition = await crud.entity_definition.get_by_entity_class_name(
