"""Configuration settings for the Airweave backend.

Wraps environment variables and provides defaults.
"""

from typing import Optional

from pydantic import PostgresDsn, ValidationInfo, field_validator
from pydantic_settings import BaseSettings


class Settings(BaseSettings):
    """Pydantic settings class.

    Attributes:
    ----------
        PROJECT_NAME (str): The name of the project.
        LOCAL_DEVELOPMENT (bool): Whether the application is running locally.
        LOCAL_CURSOR_DEVELOPMENT (bool): Whether cursor development features are enabled.
        DTAP_ENVIRONMENT (str): The deployment environment (local, dev, test, prod).
        FRONTEND_LOCAL_DEVELOPMENT_PORT (int): Port for local frontend development.
        FIRST_SUPERUSER (str): The email address of the first superuser.
        FIRST_SUPERUSER_PASSWORD (str): The password of the first superuser.
        ENCRYPTION_KEY (str): The encryption key.
        CODE_SUMMARIZER_ENABLED (bool): Whether the code summarizer is enabled.
        POSTGRES_HOST (str): The PostgreSQL server hostname.
        POSTGRES_DB (str): The PostgreSQL database name.
        POSTGRES_USER (str): The PostgreSQL username.
        POSTGRES_PASSWORD (str): The PostgreSQL password.
        SQLALCHEMY_ASYNC_DATABASE_URI (Optional[PostgresDsn]): The SQLAlchemy async database URI.
        LOCAL_NGROK_SERVER (Optional[str]): The local ngrok server URL.
        RUN_ALEMBIC_MIGRATIONS (bool): Whether to run the alembic migrations.
        RUN_DB_SYNC (bool): Whether to run the system sync to process sources,
            destinations, and entity types.
        QDRANT_HOST (str): The Qdrant host.
        QDRANT_PORT (int): The Qdrant port.
        TEXT2VEC_INFERENCE_URL (str): The URL for text2vec-transformers inference service.
        OPENAI_API_KEY (Optional[str]): The OpenAI API key.
        MISTRAL_API_KEY (Optional[str]): The Mistral AI API key.
<<<<<<< HEAD
        GROQ_API_KEY (Optional[str]):= The GROQ API key
        OLLAMA_BASE_URL (Optional[str]):  The GROQ OLLAMA base url
=======

        # Custom deployment URLs
        API_FULL_URL (Optional[str]): The full URL for the API.
        QDRANT_FULL_URL (Optional[str]): The full URL for the Qdrant.
        ADDITIONAL_CORS_ORIGINS (Optional[list[str]]): Additional CORS origins separated by commas.
>>>>>>> fb0a9fe5
    """

    PROJECT_NAME: str = "Airweave"
    LOCAL_DEVELOPMENT: bool = False
    LOCAL_CURSOR_DEVELOPMENT: bool = False
    DTAP_ENVIRONMENT: str = "local"
    FRONTEND_LOCAL_DEVELOPMENT_PORT: int = 8080

    FIRST_SUPERUSER: str
    FIRST_SUPERUSER_PASSWORD: str

    AUTH_ENABLED: Optional[bool] = False
    AUTH0_DOMAIN: Optional[str] = None
    AUTH0_AUDIENCE: Optional[str] = None
    AUTH0_RULE_NAMESPACE: Optional[str] = None

    ENCRYPTION_KEY: str

    CODE_SUMMARIZER_ENABLED: bool = False

    POSTGRES_HOST: str
    POSTGRES_DB: str = "airweave"
    POSTGRES_USER: str
    POSTGRES_PASSWORD: str
    SQLALCHEMY_ASYNC_DATABASE_URI: Optional[PostgresDsn] = None

    LOCAL_NGROK_SERVER: Optional[str] = None

    RUN_ALEMBIC_MIGRATIONS: bool = False
    RUN_DB_SYNC: bool = True

    QDRANT_HOST: Optional[str] = None
    QDRANT_PORT: Optional[int] = None
    TEXT2VEC_INFERENCE_URL: str = "http://localhost:9878"

    OPENAI_API_KEY: Optional[str] = None
    ANTHROPIC_API_KEY: Optional[str] = None
    MISTRAL_API_KEY: Optional[str] = None
    GROQ_API_KEY: Optional[str] = None
    OLLAMA_BASE_URL: Optional[str] = None

    API_FULL_URL: Optional[str] = None
    APP_FULL_URL: Optional[str] = None
    QDRANT_FULL_URL: Optional[str] = None
    ADDITIONAL_CORS_ORIGINS: Optional[str] = None

    # Custom deployment URLs - these are used to override the default URLs to allow
    # for custom domains in custom deployments
    API_FULL_URL: Optional[str] = None
    APP_FULL_URL: Optional[str] = None
    QDRANT_FULL_URL: Optional[str] = None
    ADDITIONAL_CORS_ORIGINS: Optional[str] = None  # Separated by commas or semicolons

    @field_validator("ADDITIONAL_CORS_ORIGINS", mode="before")
    def parse_cors_origins(cls, v: Optional[str]) -> Optional[list[str]]:
        """Parse CORS origins from string to list, supporting both comma and semicolon separators.

        Args:
            v: The CORS origins string or list.

        Returns:
            Optional[list[str]]: The parsed list of CORS origins or None.
        """
        if isinstance(v, list) or v is None:
            return v

        if ";" in v:
            return [origin.strip() for origin in v.split(";") if origin.strip()]

        # Default Pydantic behavior will handle comma separation
        return v

    @field_validator("AUTH0_DOMAIN", "AUTH0_AUDIENCE", "AUTH0_RULE_NAMESPACE", mode="before")
    def validate_auth0_settings(cls, v: str, info: ValidationInfo) -> str:
        """Validate Auth0 settings when AUTH_ENABLED is True.

        Args:

        ----
            v (str): The value of the Auth0 setting.
            info (ValidationInfo): The validation context containing all field values.

        Returns:
        -------
            str: The validated Auth0 setting.

        Raises:
        ------
            ValueError: If AUTH_ENABLED is True and the Auth0 setting is empty.
        """
        auth_enabled = info.data.get("AUTH_ENABLED", False)
        if auth_enabled and not v:
            field_name = info.field_name
            raise ValueError(f"{field_name} must be set when AUTH_ENABLED is True")
        return v

    @field_validator("SQLALCHEMY_ASYNC_DATABASE_URI", mode="before")
    def assemble_db_connection(cls, v: Optional[str], info: ValidationInfo) -> PostgresDsn:
        """Build the SQLAlchemy database URI.

        Args:
        ----
            v (Optional[str]): The value of the SQLALCHEMY_DATABASE_URI setting.
            info (ValidationInfo): The validation context containing all field values.

        Returns:
        -------
            PostgresDsn: The assembled SQLAlchemy async database URI.

        """
        if isinstance(v, str):
            return v

        # Connect to local PostgreSQL server during local development
        # This allows developers to debug without Docker
        host = info.data.get("POSTGRES_HOST", "localhost")

        return PostgresDsn.build(
            scheme="postgresql+asyncpg",
            username=info.data.get("POSTGRES_USER"),
            password=info.data.get("POSTGRES_PASSWORD"),
            host=host,
            path=f"{info.data.get('POSTGRES_DB') or ''}",
        )

    @property
    def qdrant_url(self) -> str:
        """The Qdrant URL.

        Returns:
            str: The Qdrant URL.
        """
        if self.QDRANT_FULL_URL:
            return self.QDRANT_FULL_URL

        if not self.QDRANT_HOST or not self.QDRANT_PORT:
            raise ValueError("QDRANT_HOST with QDRANT_PORT or QDRANT_FULL_URL must be set")

        return f"http://{self.QDRANT_HOST}:{self.QDRANT_PORT}"

    @property
    def api_url(self) -> str:
        """The server URL.

        Returns:
            str: The server URL.
        """
        if self.API_FULL_URL:
            return self.API_FULL_URL

        if self.DTAP_ENVIRONMENT == "local":
            return self.LOCAL_NGROK_SERVER or "http://localhost:8001"
        if self.DTAP_ENVIRONMENT == "prod":
            return "https://api.airweave.ai"
        return f"https://api.{self.DTAP_ENVIRONMENT}-airweave.com"

    @property
    def app_url(self) -> str:
        """The app URL.

        Returns:
            str: The app URL.
        """
        if self.APP_FULL_URL:
            return self.APP_FULL_URL

        if self.DTAP_ENVIRONMENT == "local":
            return f"http://localhost:{self.FRONTEND_LOCAL_DEVELOPMENT_PORT}"
        if self.DTAP_ENVIRONMENT == "prod":
            return "https://app.airweave.ai"
        return f"https://app.{self.DTAP_ENVIRONMENT}-airweave.com"

    @property
    def docs_url(self) -> str:
        """The docs URL.

        Returns:
            str: The docs URL.
        """
        if self.DTAP_ENVIRONMENT == "local":
            return f"http://localhost:{self.FRONTEND_LOCAL_DEVELOPMENT_PORT}"
        if self.DTAP_ENVIRONMENT == "prod":
            return "https://docs.airweave.ai"
        return f"https://docs.{self.DTAP_ENVIRONMENT}-airweave.com"


settings = Settings()<|MERGE_RESOLUTION|>--- conflicted
+++ resolved
@@ -37,16 +37,13 @@
         TEXT2VEC_INFERENCE_URL (str): The URL for text2vec-transformers inference service.
         OPENAI_API_KEY (Optional[str]): The OpenAI API key.
         MISTRAL_API_KEY (Optional[str]): The Mistral AI API key.
-<<<<<<< HEAD
         GROQ_API_KEY (Optional[str]):= The GROQ API key
         OLLAMA_BASE_URL (Optional[str]):  The GROQ OLLAMA base url
-=======
 
         # Custom deployment URLs
         API_FULL_URL (Optional[str]): The full URL for the API.
         QDRANT_FULL_URL (Optional[str]): The full URL for the Qdrant.
         ADDITIONAL_CORS_ORIGINS (Optional[list[str]]): Additional CORS origins separated by commas.
->>>>>>> fb0a9fe5
     """
 
     PROJECT_NAME: str = "Airweave"
