--- conflicted
+++ resolved
@@ -82,12 +82,9 @@
     ANTHROPIC_API_KEY: Optional[str] = None
     MISTRAL_API_KEY: Optional[str] = None
 
-<<<<<<< HEAD
     LLM_PROVIDER: str = "openai"
     OLLAMA_BASE_URL: Optional[str] = None
-=======
     AZURE_KEYVAULT_NAME: Optional[str] = None
->>>>>>> 4d6a071f
 
     # Custom deployment URLs - these are used to override the default URLs to allow
     # for custom domains in custom deployments
