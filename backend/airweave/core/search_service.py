--- conflicted
+++ resolved
@@ -21,7 +21,6 @@
 class SearchService:
     """Service for handling vector database searches."""
 
-<<<<<<< HEAD
     # OpenAI configuration constants
     DEFAULT_MODEL = "gpt-4o"
     DEFAULT_MODEL_SETTINGS = {
@@ -60,7 +59,7 @@
             self.openai_client = AsyncOpenAI(
                 api_key=settings.OPENAI_API_KEY,
             )
-=======
+
     def _clean_search_results(self, results: list[dict], for_display: bool = True) -> list[dict]:
         """Clean search results by removing large fields and optionally truncating content.
 
@@ -112,7 +111,6 @@
             cleaned_results.append(cleaned_result)
 
         return cleaned_results
->>>>>>> fd25cc33
 
     async def search(
         self,
@@ -206,13 +204,6 @@
         Returns:
             dict: A dictionary containing search results or AI completion
         """
-<<<<<<< HEAD
-=======
-        # Lazy import to avoid circular dependency
-        from airweave.core.chat_service import chat_service
-
-        # Note: search() now returns cleaned results
->>>>>>> fd25cc33
         results = await self.search(
             db=db,
             query=query,
@@ -230,9 +221,19 @@
         if quality_response:
             return quality_response
 
+        # For completion generation, we need full content (not truncated)
+        # So fetch results again but with less aggressive cleaning
+        raw_results = await self._get_raw_search_results(
+            db=db,
+            query=query,
+            readable_id=readable_id,
+            auth_context=auth_context,
+        )
+        context_results = self._clean_search_results(raw_results, for_display=False)
+
         # Process results and generate completion
         processed_results = self._process_search_results(results)
-        completion = await self._generate_ai_completion(query, processed_results)
+        completion = await self._generate_ai_completion(query, context_results)
 
         return schemas.SearchResponse(
             results=processed_results,
@@ -272,7 +273,6 @@
                 status=SearchStatus.NO_RELEVANT_RESULTS,
             )
 
-<<<<<<< HEAD
         return None
 
     def _process_search_results(self, results: list[dict]) -> list[dict]:
@@ -292,26 +292,13 @@
                 result["payload"].pop("download_url", None)
 
         return results
-=======
-        # For completion generation, we need full content (not truncated)
-        # So fetch results again but with less aggressive cleaning
-        raw_results = await self._get_raw_search_results(
-            db=db,
-            query=query,
-            readable_id=readable_id,
-            current_user=current_user,
-        )
-
-        # Clean raw results but don't truncate content
-        context_results = self._clean_search_results(raw_results, for_display=False)
->>>>>>> fd25cc33
-
-    async def _generate_ai_completion(self, query: str, results: list[dict]) -> str:
+
+    async def _generate_ai_completion(self, query: str, context_results: list[dict]) -> str:
         """Generate AI completion based on search results.
 
         Args:
             query: The user's search query
-            results: Processed search results
+            context_results: Processed search results for context
 
         Returns:
             AI-generated completion text
@@ -320,13 +307,8 @@
         messages = [
             {
                 "role": "system",
-<<<<<<< HEAD
                 "content": self.CONTEXT_PROMPT.format(
-                    context=str(results),
-=======
-                "content": chat_service.CONTEXT_PROMPT.format(
                     context=str(context_results),
->>>>>>> fd25cc33
                     additional_instruction=(
                         "If the provided context doesn't contain information to answer "
                         "the query directly, respond with 'I don't have enough information to "
@@ -358,32 +340,20 @@
                 else "Unable to generate completion."
             )
         except Exception as e:
-<<<<<<< HEAD
             return f"Error generating completion: {str(e)}"
-=======
-            completion = f"Error generating completion: {str(e)}"
-
-        # Return the display-friendly cleaned results along with completion
-        return schemas.SearchResponse(
-            results=results,
-            completion=completion,
-            response_type=response_type,
-            status=SearchStatus.SUCCESS,
-        )
->>>>>>> fd25cc33
 
     async def _get_raw_search_results(
         self,
         db: AsyncSession,
         query: str,
         readable_id: str,
-        current_user: schemas.User,
+        auth_context: AuthContext,
     ) -> list[dict]:
         """Get raw search results without cleaning (internal use only).
 
         This is used when we need the full content for AI completion generation.
         """
-        collection = await crud.collection.get_by_readable_id(db, readable_id, current_user)
+        collection = await crud.collection.get_by_readable_id(db, readable_id, auth_context)
         if not collection:
             raise NotFoundException("Collection not found")
 
